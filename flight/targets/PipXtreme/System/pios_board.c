--- conflicted
+++ resolved
@@ -48,29 +48,18 @@
 #define PIOS_COM_RFM22B_RF_RX_BUF_LEN 256
 #define PIOS_COM_RFM22B_RF_TX_BUF_LEN 256
 
-<<<<<<< HEAD
-uint32_t pios_com_telem_usb_id = 0;
-uint32_t pios_com_telem_vcp_id = 0;
-uint32_t pios_com_telem_uart_telem_id = 0;
-uint32_t pios_com_telem_uart_flexi_id = 0;
-uint32_t pios_com_telemetry_id = 0;
+uintptr_t pios_com_telem_usb_id = 0;
+uintptr_t pios_com_telem_vcp_id = 0;
+uintptr_t pios_com_telem_uart_telem_id = 0;
+uintptr_t pios_com_telem_uart_flexi_id = 0;
+uintptr_t pios_com_telemetry_id = 0;
 #if defined(PIOS_INCLUDE_PPM)
-=======
-uintptr_t pios_com_telem_usb_id = 0;
-uintptr_t pios_com_telemetry_id;
-uintptr_t pios_com_flexi_id;
-uintptr_t pios_com_vcp_id;
-uintptr_t pios_com_uavtalk_com_id = 0;
-uintptr_t pios_com_gcs_com_id = 0;
-uintptr_t pios_com_trans_com_id = 0;
-uintptr_t pios_com_debug_id = 0;
->>>>>>> 9bcd2d53
 uint32_t pios_ppm_rcvr_id = 0;
 #endif
 #if defined(PIOS_INCLUDE_RFM22B)
 uint32_t pios_rfm22b_id = 0;
-uint32_t pios_com_rfm22b_id = 0;
-uint32_t pios_com_radio_id = 0;
+uintptr_t pios_com_rfm22b_id = 0;
+uintptr_t pios_com_radio_id = 0;
 #endif
 
 /**
