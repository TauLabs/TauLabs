--- conflicted
+++ resolved
@@ -51,21 +51,6 @@
 MODULES += ManualControl
 MODULES += Stabilization
 #MODULES += Altitude/revolution
-<<<<<<< HEAD
-#MODULES += GPS
-MODULES += FirmwareIAP
-#MODULES += Airspeed/revolution
-#MODULES += AltitudeHold VtolPathFollower PathPlanner
-MODULES += TxPID
-#MODULES += FixedWingPathFollower
-MODULES += Autotune
-MODULES += CameraStab
-#MODULES += OveroSync
-#MODULES += Radio
-MODULES += Telemetry
-#MODULES += ComUsbBridge
-
-=======
 #MODULES += Airspeed/revolution
 MODULES += FirmwareIAP
 MODULES += Telemetry
@@ -80,7 +65,6 @@
 OPTMODULES += TxPID
 OPTMODULES += Battery
 OPTMODULES += ComUsbBridge
->>>>>>> 3d1d98e4
 
 # Paths
 OPSYSTEM = ./System
