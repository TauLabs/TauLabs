/**
 ******************************************************************************
 * @addtogroup TauLabsModules Tau Labs Modules
 * @{
 * @addtogroup Control Control Module
 * @{
 *
 * @file       transmitter_control.c
 * @author     Tau Labs, http://taulabs.org, Copyright (C) 2012-2015
 * @author     The OpenPilot Team, http://www.openpilot.org Copyright (C) 2010.
 * @brief      Handles R/C link and flight mode.
 *
 * @see        The GNU Public License (GPL) Version 3
 *
 *****************************************************************************/
/*
 * This program is free software; you can redistribute it and/or modify
 * it under the terms of the GNU General Public License as published by
 * the Free Software Foundation; either version 3 of the License, or
 * (at your option) any later version.
 *
 * This program is distributed in the hope that it will be useful, but
 * WITHOUT ANY WARRANTY; without even the implied warranty of MERCHANTABILITY
 * or FITNESS FOR A PARTICULAR PURPOSE. See the GNU General Public License
 * for more details.
 *
 * You should have received a copy of the GNU General Public License along
 * with this program; if not, write to the Free Software Foundation, Inc.,
 * 59 Temple Place, Suite 330, Boston, MA 02111-1307 USA
 */

#include "openpilot.h"
#include "control.h"
#include "transmitter_control.h"
#include "pios_thread.h"

#include "accessorydesired.h"
#include "actuatordesired.h"
#include "altitudeholddesired.h"
#include "altitudeholdsettings.h"
#include "baroaltitude.h"
#include "flighttelemetrystats.h"
#include "flightstatus.h"
#include "loitercommand.h"
#include "manualcontrolsettings.h"
#include "manualcontrolcommand.h"
#include "pathdesired.h"
#include "positionactual.h"
#include "receiveractivity.h"
#include "stabilizationsettings.h"
#include "stabilizationdesired.h"
#include "systemsettings.h"

#include "misc_math.h"

#if defined(PIOS_INCLUDE_USB_RCTX)
#include "pios_usb_rctx.h"
#endif	/* PIOS_INCLUDE_USB_RCTX */

<<<<<<< HEAD
#if defined(PIOS_INCLUDE_OPENLRS_RCVR)
#include "pios_openlrs.h"
#endif /* PIOS_INCLUDE_OPENLRS_RCVR */
=======
#if defined(PIOS_INCLUDE_FRSKY_RSSI)
#include "pios_frsky_rssi.h"
#endif /* PIOS_INCLUDE_FRSKY_RSSI */
>>>>>>> 68905178

#define ARMED_THRESHOLD    0.50f
//safe band to allow a bit of calibration error or trim offset (in microseconds)
#define CONNECTION_OFFSET_THROTTLE 100
#define CONNECTION_OFFSET          250

#define RCVR_ACTIVITY_MONITOR_CHANNELS_PER_GROUP 12
#define RCVR_ACTIVITY_MONITOR_MIN_RANGE 10
struct rcvr_activity_fsm {
	ManualControlSettingsChannelGroupsOptions group;
	uint16_t prev[RCVR_ACTIVITY_MONITOR_CHANNELS_PER_GROUP];
	uint8_t sample_count;
};


// Private variables
static FlightStatusData           flightStatus;
static ManualControlCommandData   cmd;
static ManualControlSettingsData  settings;
static uint8_t                    disconnected_count = 0;
static uint8_t                    connected_count = 0;
static struct rcvr_activity_fsm   activity_fsm;
static uint32_t               lastActivityTime;
static uint32_t               lastSysTime;
static float                      flight_mode_value;
static enum control_events        pending_control_event;
static bool                       settings_updated;

// Private functions
static void update_actuator_desired(ManualControlCommandData * cmd);
static void update_stabilization_desired(ManualControlCommandData * cmd, ManualControlSettingsData * settings);
static void altitude_hold_desired(ManualControlCommandData * cmd, bool flightModeChanged);
static void set_flight_mode();
static void process_transmitter_events(ManualControlCommandData * cmd, ManualControlSettingsData * settings, bool valid);
static void set_manual_control_error(SystemAlarmsManualControlOptions errorCode);
static float scaleChannel(int16_t value, int16_t max, int16_t min, int16_t neutral);
static uint32_t timeDifferenceMs(uint32_t start_time, uint32_t end_time);
static bool validInputRange(int16_t min, int16_t max, uint16_t value, uint16_t offset);
static void applyDeadband(float *value, float deadband);
static void resetRcvrActivity(struct rcvr_activity_fsm * fsm);
static bool updateRcvrActivity(struct rcvr_activity_fsm * fsm);
static void manual_control_settings_updated(UAVObjEvent * ev);
static void set_loiter_command(ManualControlCommandData * cmd);

#define assumptions (assumptions1 && assumptions3 && assumptions5 && assumptions_flightmode && assumptions_channelcount)

//! Initialize the transmitter control mode
int32_t transmitter_control_initialize()
{
	/* Check the assumptions about uavobject enum's are correct */
	if(!assumptions)
		return -1;

	AccessoryDesiredInitialize();
	ManualControlCommandInitialize();
	FlightStatusInitialize();
	StabilizationDesiredInitialize();
	ReceiverActivityInitialize();
	ManualControlSettingsInitialize();

	// Both the gimbal and coptercontrol do not support loitering
#if !defined(COPTERCONTROL) && !defined(GIMBAL)
	LoiterCommandInitialize();
#endif

	/* For now manual instantiate extra instances of Accessory Desired.  In future  */
	/* should be done dynamically this includes not even registering it if not used */
	AccessoryDesiredCreateInstance();
	AccessoryDesiredCreateInstance();

	/* No pending control events */
	pending_control_event = CONTROL_EVENTS_NONE;

	/* Initialize the RcvrActivty FSM */
	lastActivityTime = PIOS_Thread_Systime();
	resetRcvrActivity(&activity_fsm);

	// Use callback to update the settings when they change
	ManualControlSettingsConnectCallback(manual_control_settings_updated);
	manual_control_settings_updated(NULL);

	// Main task loop
	lastSysTime = PIOS_Thread_Systime();
	return 0;
}

/**
  * @brief Process inputs and arming
  *
  * This will always process the arming signals as for now the transmitter
  * is always in charge.  When a transmitter is not detected control will
  * fall back to the failsafe module.  If the flight mode is in tablet
  * control position then control will be ceeded to that module.
  */
int32_t transmitter_control_update()
{
	lastSysTime = PIOS_Thread_Systime();

	float scaledChannel[MANUALCONTROLSETTINGS_CHANNELGROUPS_NUMELEM];
	bool validChannel[MANUALCONTROLSETTINGS_CHANNELGROUPS_NUMELEM];

	if (settings_updated) {
		settings_updated = false;
		ManualControlSettingsGet(&settings);
	}

	/* Update channel activity monitor */
	if (flightStatus.Armed == FLIGHTSTATUS_ARMED_DISARMED) {
		if (updateRcvrActivity(&activity_fsm)) {
			/* Reset the aging timer because activity was detected */
			lastActivityTime = lastSysTime;
		}
	}
	if (timeDifferenceMs(lastActivityTime, lastSysTime) > 5000) {
		resetRcvrActivity(&activity_fsm);
		lastActivityTime = lastSysTime;
	}

	if (ManualControlCommandReadOnly()) {
		FlightTelemetryStatsData flightTelemStats;
		FlightTelemetryStatsGet(&flightTelemStats);
		if(flightTelemStats.Status != FLIGHTTELEMETRYSTATS_STATUS_CONNECTED) {
			/* trying to fly via GCS and lost connection.  fall back to transmitter */
			UAVObjMetadata metadata;
			ManualControlCommandGetMetadata(&metadata);
			UAVObjSetAccess(&metadata, ACCESS_READWRITE);
			ManualControlCommandSetMetadata(&metadata);
		}

		// Don't process anything else when GCS is overriding the objects
		return 0;
	}

	if (settings.RssiType != MANUALCONTROLSETTINGS_RSSITYPE_NONE) {
		int32_t value = 0;
		extern uintptr_t pios_rcvr_group_map[];
		switch (settings.RssiType) {
		case MANUALCONTROLSETTINGS_RSSITYPE_PWM:
			value = PIOS_RCVR_Read(pios_rcvr_group_map[MANUALCONTROLSETTINGS_CHANNELGROUPS_PWM], settings.RssiChannelNumber);
			break;
		case MANUALCONTROLSETTINGS_RSSITYPE_PPM:
			value = PIOS_RCVR_Read(pios_rcvr_group_map[MANUALCONTROLSETTINGS_CHANNELGROUPS_PPM], settings.RssiChannelNumber);
			break;
		case MANUALCONTROLSETTINGS_RSSITYPE_ADC:
#if defined(PIOS_INCLUDE_ADC)
			value = PIOS_ADC_GetChannelRaw(settings.RssiChannelNumber);
#endif
			break;
<<<<<<< HEAD
		case MANUALCONTROLSETTINGS_RSSITYPE_OPENLRS:
#if defined(PIOS_INCLUDE_OPENLRS_RCVR)
			value = PIOS_OpenLRS_RSSI_Get();
#endif /* PIOS_INCLUDE_OPENLRS_RCVR */
=======
		case MANUALCONTROLSETTINGS_RSSITYPE_FRSKYPWM:
#if defined(PIOS_INCLUDE_FRSKY_RSSI)
			value = PIOS_FrSkyRssi_Get();
#endif /* PIOS_INCLUDE_FRSKY_RSSI */
>>>>>>> 68905178
			break;
		}
		if(value < 0)
			value = 0;
		if (settings.RssiMax == settings.RssiMin)
			cmd.Rssi = 0;
		else
			cmd.Rssi = ((float)(value - settings.RssiMin)/((float)settings.RssiMax-settings.RssiMin)) * 100;
		cmd.RawRssi = value;
	}

	bool valid_input_detected = true;

	// Read channel values in us
	for (uint8_t n = 0; 
	     n < MANUALCONTROLSETTINGS_CHANNELGROUPS_NUMELEM && n < MANUALCONTROLCOMMAND_CHANNEL_NUMELEM;
	     ++n) {
		extern uintptr_t pios_rcvr_group_map[];

		if (settings.ChannelGroups[n] >= MANUALCONTROLSETTINGS_CHANNELGROUPS_NONE) {
			cmd.Channel[n] = PIOS_RCVR_INVALID;
		} else {
			cmd.Channel[n] = PIOS_RCVR_Read(pios_rcvr_group_map[settings.ChannelGroups[n]],
							settings.ChannelNumber[n]);
		}

		// If a channel has timed out this is not valid data and we shouldn't update anything
		// until we decide to go to failsafe
		if(cmd.Channel[n] == (uint16_t) PIOS_RCVR_TIMEOUT) {
			valid_input_detected = false;
			validChannel[n] = false;
		} else {
			scaledChannel[n] = scaleChannel(cmd.Channel[n], settings.ChannelMax[n],	settings.ChannelMin[n], settings.ChannelNeutral[n]);
			validChannel[n] = validInputRange(settings.ChannelMin[n], settings.ChannelMax[n], cmd.Channel[n], CONNECTION_OFFSET);
		}
	}

	// Check settings, if error raise alarm
	if (settings.ChannelGroups[MANUALCONTROLSETTINGS_CHANNELGROUPS_ROLL] >= MANUALCONTROLSETTINGS_CHANNELGROUPS_NONE ||
		settings.ChannelGroups[MANUALCONTROLSETTINGS_CHANNELGROUPS_PITCH] >= MANUALCONTROLSETTINGS_CHANNELGROUPS_NONE ||
		settings.ChannelGroups[MANUALCONTROLSETTINGS_CHANNELGROUPS_YAW] >= MANUALCONTROLSETTINGS_CHANNELGROUPS_NONE ||
		settings.ChannelGroups[MANUALCONTROLSETTINGS_CHANNELGROUPS_THROTTLE] >= MANUALCONTROLSETTINGS_CHANNELGROUPS_NONE ||
		// Check all channel mappings are valid
		cmd.Channel[MANUALCONTROLSETTINGS_CHANNELGROUPS_ROLL] == (uint16_t) PIOS_RCVR_INVALID ||
		cmd.Channel[MANUALCONTROLSETTINGS_CHANNELGROUPS_PITCH] == (uint16_t) PIOS_RCVR_INVALID ||
		cmd.Channel[MANUALCONTROLSETTINGS_CHANNELGROUPS_YAW] == (uint16_t) PIOS_RCVR_INVALID ||
		cmd.Channel[MANUALCONTROLSETTINGS_CHANNELGROUPS_THROTTLE] == (uint16_t) PIOS_RCVR_INVALID ||
		// Check the driver exists
		cmd.Channel[MANUALCONTROLSETTINGS_CHANNELGROUPS_ROLL] == (uint16_t) PIOS_RCVR_NODRIVER ||
		cmd.Channel[MANUALCONTROLSETTINGS_CHANNELGROUPS_PITCH] == (uint16_t) PIOS_RCVR_NODRIVER ||
		cmd.Channel[MANUALCONTROLSETTINGS_CHANNELGROUPS_YAW] == (uint16_t) PIOS_RCVR_NODRIVER ||
		cmd.Channel[MANUALCONTROLSETTINGS_CHANNELGROUPS_THROTTLE] == (uint16_t) PIOS_RCVR_NODRIVER ||
		// Check the FlightModeNumber is valid
		settings.FlightModeNumber < 1 || settings.FlightModeNumber > MANUALCONTROLSETTINGS_FLIGHTMODEPOSITION_NUMELEM ||
		// If we've got more than one possible valid FlightMode, we require a configured FlightMode channel
		((settings.FlightModeNumber > 1) && (settings.ChannelGroups[MANUALCONTROLSETTINGS_CHANNELGROUPS_FLIGHTMODE] >= MANUALCONTROLSETTINGS_CHANNELGROUPS_NONE)) ||
		// Whenever FlightMode channel is configured, it needs to be valid regardless of FlightModeNumber settings
		((settings.ChannelGroups[MANUALCONTROLSETTINGS_CHANNELGROUPS_FLIGHTMODE] < MANUALCONTROLSETTINGS_CHANNELGROUPS_NONE) && (
			cmd.Channel[MANUALCONTROLSETTINGS_CHANNELGROUPS_FLIGHTMODE] == (uint16_t) PIOS_RCVR_INVALID ||
			cmd.Channel[MANUALCONTROLSETTINGS_CHANNELGROUPS_FLIGHTMODE] == (uint16_t) PIOS_RCVR_NODRIVER ))) {

		set_manual_control_error(SYSTEMALARMS_MANUALCONTROL_SETTINGS);

		cmd.Connected = MANUALCONTROLCOMMAND_CONNECTED_FALSE;
		ManualControlCommandSet(&cmd);

		// Need to do this here since we don't process armed status.  Since this shouldn't happen in flight (changed config) 
		// immediately disarm
		pending_control_event = CONTROL_EVENTS_DISARM;

		return -1;
	}

	// the block above validates the input configuration. this simply checks that the range is valid if flight mode is configured.
	bool flightmode_valid_input = settings.ChannelGroups[MANUALCONTROLSETTINGS_CHANNELGROUPS_FLIGHTMODE] >= MANUALCONTROLSETTINGS_CHANNELGROUPS_NONE ||
	    validChannel[MANUALCONTROLSETTINGS_CHANNELGROUPS_FLIGHTMODE];

	// because arming is optional we must determine if it is needed before checking it is valid
	bool arming_valid_input = settings.ChannelGroups[MANUALCONTROLSETTINGS_CHANNELGROUPS_ARMING] >= MANUALCONTROLSETTINGS_CHANNELGROUPS_NONE ||
	    validChannel[MANUALCONTROLSETTINGS_CHANNELGROUPS_ARMING];

	// decide if we have valid manual input or not
	valid_input_detected &= validChannel[MANUALCONTROLSETTINGS_CHANNELGROUPS_THROTTLE] &&
	    validChannel[MANUALCONTROLSETTINGS_CHANNELGROUPS_ROLL] &&
	    validChannel[MANUALCONTROLSETTINGS_CHANNELGROUPS_YAW] &&
	    validChannel[MANUALCONTROLSETTINGS_CHANNELGROUPS_PITCH] &&
	    flightmode_valid_input &&
	    arming_valid_input;

	// Implement hysteresis loop on connection status
	if (valid_input_detected && (++connected_count > 10)) {
		cmd.Connected = MANUALCONTROLCOMMAND_CONNECTED_TRUE;
		connected_count = 0;
		disconnected_count = 0;
	} else if (!valid_input_detected && (++disconnected_count > 10)) {
		cmd.Connected = MANUALCONTROLCOMMAND_CONNECTED_FALSE;
		connected_count = 0;
		disconnected_count = 0;
	}

	if (cmd.Connected == MANUALCONTROLCOMMAND_CONNECTED_FALSE) {
		// These values are not used but just put ManualControlCommand in a sane state.  When
		// Connected is false, then the failsafe submodule will be in control.

		cmd.Throttle = -1;
		cmd.Roll = 0;
		cmd.Yaw = 0;
		cmd.Pitch = 0;
		cmd.Collective = 0;

		set_manual_control_error(SYSTEMALARMS_MANUALCONTROL_NORX);

	} else if (valid_input_detected) {
		set_manual_control_error(SYSTEMALARMS_MANUALCONTROL_NONE);

		// Scale channels to -1 -> +1 range
		cmd.Roll           = scaledChannel[MANUALCONTROLSETTINGS_CHANNELGROUPS_ROLL];
		cmd.Pitch          = scaledChannel[MANUALCONTROLSETTINGS_CHANNELGROUPS_PITCH];
		cmd.Yaw            = scaledChannel[MANUALCONTROLSETTINGS_CHANNELGROUPS_YAW];
		cmd.Throttle       = scaledChannel[MANUALCONTROLSETTINGS_CHANNELGROUPS_THROTTLE];
		cmd.ArmSwitch      = scaledChannel[MANUALCONTROLSETTINGS_CHANNELGROUPS_ARMING] > 0 ? 
		                     MANUALCONTROLCOMMAND_ARMSWITCH_ARMED : MANUALCONTROLCOMMAND_ARMSWITCH_DISARMED;
		flight_mode_value  = scaledChannel[MANUALCONTROLSETTINGS_CHANNELGROUPS_FLIGHTMODE];

		// Apply deadband for Roll/Pitch/Yaw stick inputs
		if (settings.Deadband) {
			applyDeadband(&cmd.Roll, settings.Deadband);
			applyDeadband(&cmd.Pitch, settings.Deadband);
			applyDeadband(&cmd.Yaw, settings.Deadband);
		}

		if(cmd.Channel[MANUALCONTROLSETTINGS_CHANNELGROUPS_COLLECTIVE] != (uint16_t) PIOS_RCVR_INVALID &&
		   cmd.Channel[MANUALCONTROLSETTINGS_CHANNELGROUPS_COLLECTIVE] != (uint16_t) PIOS_RCVR_NODRIVER &&
		   cmd.Channel[MANUALCONTROLSETTINGS_CHANNELGROUPS_COLLECTIVE] != (uint16_t) PIOS_RCVR_TIMEOUT) {
			cmd.Collective = scaledChannel[MANUALCONTROLSETTINGS_CHANNELGROUPS_COLLECTIVE];
		}
		   
		AccessoryDesiredData accessory;
		// Set Accessory 0
		if (settings.ChannelGroups[MANUALCONTROLSETTINGS_CHANNELGROUPS_ACCESSORY0] != 
			MANUALCONTROLSETTINGS_CHANNELGROUPS_NONE) {
			accessory.AccessoryVal = scaledChannel[MANUALCONTROLSETTINGS_CHANNELGROUPS_ACCESSORY0];
			if(AccessoryDesiredInstSet(0, &accessory) != 0) //These are allocated later and that allocation might fail
				set_manual_control_error(SYSTEMALARMS_MANUALCONTROL_ACCESSORY);
		}
		// Set Accessory 1
		if (settings.ChannelGroups[MANUALCONTROLSETTINGS_CHANNELGROUPS_ACCESSORY1] != 
			MANUALCONTROLSETTINGS_CHANNELGROUPS_NONE) {
			accessory.AccessoryVal = scaledChannel[MANUALCONTROLSETTINGS_CHANNELGROUPS_ACCESSORY1];
			if(AccessoryDesiredInstSet(1, &accessory) != 0) //These are allocated later and that allocation might fail
				set_manual_control_error(SYSTEMALARMS_MANUALCONTROL_ACCESSORY);
		}
		// Set Accessory 2
		if (settings.ChannelGroups[MANUALCONTROLSETTINGS_CHANNELGROUPS_ACCESSORY2] != 
			MANUALCONTROLSETTINGS_CHANNELGROUPS_NONE) {
			accessory.AccessoryVal = scaledChannel[MANUALCONTROLSETTINGS_CHANNELGROUPS_ACCESSORY2];
			if(AccessoryDesiredInstSet(2, &accessory) != 0) //These are allocated later and that allocation might fail
				set_manual_control_error(SYSTEMALARMS_MANUALCONTROL_ACCESSORY);
		}

	}

	// Process arming outside conditional so system will disarm when disconnected.  Notice this
	// is processed in the _update method instead of _select method so the state system is always
	// evalulated, even if not detected.
	process_transmitter_events(&cmd, &settings, valid_input_detected);
	
	// Update cmd object
	ManualControlCommandSet(&cmd);

#if defined(PIOS_INCLUDE_USB_RCTX)
	// Optionally make the hardware behave like a USB HID joystick
	if (pios_usb_rctx_id) {
		PIOS_USB_RCTX_Update(pios_usb_rctx_id,
				cmd.Channel,
				settings.ChannelMin,
				settings.ChannelMax,
				NELEMENTS(cmd.Channel));
	}
#endif	/* PIOS_INCLUDE_USB_RCTX */

	return 0;
}

/**
 * Select and use transmitter control
 * @param [in] reset_controller True if previously another controller was used
 */
int32_t transmitter_control_select(bool reset_controller)
{
	// Activate the flight mode corresponding to the switch position
	set_flight_mode();

	ManualControlCommandGet(&cmd);
	FlightStatusGet(&flightStatus);

	// Depending on the mode update the Stabilization or Actuator objects
	static uint8_t lastFlightMode = FLIGHTSTATUS_FLIGHTMODE_MANUAL;

	switch(flightStatus.FlightMode) {
	case FLIGHTSTATUS_FLIGHTMODE_MANUAL:
		update_actuator_desired(&cmd);
		break;
	case FLIGHTSTATUS_FLIGHTMODE_ACRO:
	case FLIGHTSTATUS_FLIGHTMODE_LEVELING:
	case FLIGHTSTATUS_FLIGHTMODE_VIRTUALBAR:
	case FLIGHTSTATUS_FLIGHTMODE_MWRATE:
	case FLIGHTSTATUS_FLIGHTMODE_HORIZON:
	case FLIGHTSTATUS_FLIGHTMODE_AXISLOCK:
	case FLIGHTSTATUS_FLIGHTMODE_STABILIZED1:
	case FLIGHTSTATUS_FLIGHTMODE_STABILIZED2:
	case FLIGHTSTATUS_FLIGHTMODE_STABILIZED3:
		update_stabilization_desired(&cmd, &settings);
		break;
	case FLIGHTSTATUS_FLIGHTMODE_AUTOTUNE:
		// Tuning takes settings directly from manualcontrolcommand.  No need to
		// call anything else.  This just avoids errors.
		break;
	case FLIGHTSTATUS_FLIGHTMODE_ALTITUDEHOLD:
		altitude_hold_desired(&cmd, lastFlightMode != flightStatus.FlightMode);
		break;
	case FLIGHTSTATUS_FLIGHTMODE_POSITIONHOLD:
		set_loiter_command(&cmd);
	case FLIGHTSTATUS_FLIGHTMODE_RETURNTOHOME:
		// The path planner module processes data here
		break;
	case FLIGHTSTATUS_FLIGHTMODE_PATHPLANNER:
		break;
	default:
		set_manual_control_error(SYSTEMALARMS_MANUALCONTROL_UNDEFINED);
		break;
	}
	lastFlightMode = flightStatus.FlightMode;

	return 0;
}

//! Get any control events and flush it
enum control_events transmitter_control_get_events()
{
	enum control_events to_return = pending_control_event;
	pending_control_event = CONTROL_EVENTS_NONE;
	return to_return;
}

//! Determine which of N positions the flight mode switch is in but do not set it
uint8_t transmitter_control_get_flight_mode()
{
	// Convert flightMode value into the switch position in the range [0..N-1]
	uint8_t pos = ((int16_t)(flight_mode_value * 256.0f) + 256) * settings.FlightModeNumber >> 9;
	if (pos >= settings.FlightModeNumber)
		pos = settings.FlightModeNumber - 1;

	return settings.FlightModePosition[pos];
}

//! Schedule the appropriate event to change the arm status
static void set_armed_if_changed(uint8_t new_arm) {
	uint8_t arm_status;
	FlightStatusArmedGet(&arm_status);
	if (new_arm != arm_status) {
		switch(new_arm) {
		case FLIGHTSTATUS_ARMED_DISARMED:
			pending_control_event = CONTROL_EVENTS_DISARM;
			break;
		case FLIGHTSTATUS_ARMED_ARMING:
			pending_control_event = CONTROL_EVENTS_ARMING;
			break;
		case FLIGHTSTATUS_ARMED_ARMED:
			pending_control_event = CONTROL_EVENTS_ARM;
			break;
		}
	}
}

/**
 * Check sticks to determine if they are in the arming position
 */
static bool arming_position(ManualControlCommandData * cmd, ManualControlSettingsData * settings) {

	bool lowThrottle = cmd->Throttle <= 0;

	switch(settings->Arming) {
	case MANUALCONTROLSETTINGS_ARMING_ALWAYSDISARMED:
		return false;
	case MANUALCONTROLSETTINGS_ARMING_ALWAYSARMED:
		return true;
	case MANUALCONTROLSETTINGS_ARMING_ROLLLEFT:
		return lowThrottle && cmd->Roll < -ARMED_THRESHOLD;
	case MANUALCONTROLSETTINGS_ARMING_ROLLRIGHT:
		return lowThrottle && cmd->Roll > ARMED_THRESHOLD;
	case MANUALCONTROLSETTINGS_ARMING_YAWLEFT:
		return lowThrottle && cmd->Yaw < -ARMED_THRESHOLD;
	case MANUALCONTROLSETTINGS_ARMING_YAWRIGHT:
		return lowThrottle && cmd->Yaw > ARMED_THRESHOLD;
	case MANUALCONTROLSETTINGS_ARMING_CORNERS:
		return lowThrottle && (
			(cmd->Yaw > ARMED_THRESHOLD || cmd->Yaw < -ARMED_THRESHOLD) &&
			(cmd->Roll > ARMED_THRESHOLD || cmd->Roll < -ARMED_THRESHOLD) ) &&
			(cmd->Pitch > ARMED_THRESHOLD);
			// Note that pulling pitch stick down corresponds to positive values
	case MANUALCONTROLSETTINGS_ARMING_SWITCH:
		return cmd->ArmSwitch == MANUALCONTROLCOMMAND_ARMSWITCH_ARMED;
	case MANUALCONTROLSETTINGS_ARMING_SWITCHTHROTTLE:
		return lowThrottle && cmd->ArmSwitch == MANUALCONTROLCOMMAND_ARMSWITCH_ARMED;
	default:
		return false;
	}
}

/**
 * Check sticks to determine if they are in the disarmed position
 */
static bool disarming_position(ManualControlCommandData * cmd, ManualControlSettingsData * settings) {

	bool lowThrottle = cmd->Throttle <= 0;

	switch(settings->Arming) {
	case MANUALCONTROLSETTINGS_ARMING_ALWAYSDISARMED:
		return true;
	case MANUALCONTROLSETTINGS_ARMING_ALWAYSARMED:
		return false;
	case MANUALCONTROLSETTINGS_ARMING_ROLLLEFT:
		return lowThrottle && cmd->Roll > ARMED_THRESHOLD;
	case MANUALCONTROLSETTINGS_ARMING_ROLLRIGHT:
		return lowThrottle && cmd->Roll < -ARMED_THRESHOLD;
	case MANUALCONTROLSETTINGS_ARMING_YAWLEFT:
		return lowThrottle && cmd->Yaw > ARMED_THRESHOLD;
	case MANUALCONTROLSETTINGS_ARMING_YAWRIGHT:
		return lowThrottle && cmd->Yaw < -ARMED_THRESHOLD;
	case MANUALCONTROLSETTINGS_ARMING_CORNERS:
		return lowThrottle && (
			(cmd->Yaw > ARMED_THRESHOLD || cmd->Yaw < -ARMED_THRESHOLD) &&
			(cmd->Roll > ARMED_THRESHOLD || cmd->Roll < -ARMED_THRESHOLD) );
	case MANUALCONTROLSETTINGS_ARMING_SWITCH:
	case MANUALCONTROLSETTINGS_ARMING_SWITCHTHROTTLE:
		return cmd->ArmSwitch != MANUALCONTROLCOMMAND_ARMSWITCH_ARMED;
	default:
		return false;
	}
}

/**
 * @brief Process the inputs and determine whether to arm or not
 * @param[in] cmd The manual control inputs
 * @param[in] settings Settings indicating the necessary position
 * @param[in] scaled The scaled channels, used for checking arming
 * @param[in] valid If the input data is valid (i.e. transmitter is transmitting)
 */
static void process_transmitter_events(ManualControlCommandData * cmd, ManualControlSettingsData * settings, bool valid)
{

	/* State machine to determine arming of disarming:
	  DISARMED: if invalid input, remain.
	            look for the arm signal to go true.
	              if a switch go straight to ARMED
	              else store time and go to ARMING
	  ARMING: if arm signal ends or invalid go to IDLE
	          if time expires go to ARMED_STILL_HOLDING
	  ARMED_STILL_HOLDING: if arm signal ends go to ARMED
	  ARMED: if invalid look for failsafe
	         look for disarm signal.
	           if switch go to DISARMED
	           else store time and go to DISARMING
	  DISARMING: if arm signal ends return to ARMED
	             if time expires to go DISARMED_STILL_HOLDING
	  DISARMED_STILL_HOLDING: wait for release
	*/

	enum arm_state {
		ARM_STATE_DISARMED,
		ARM_STATE_ARMING,
		ARM_STATE_ARMED_STILL_HOLDING,
		ARM_STATE_ARMED,
		ARM_STATE_DISARMING,
		ARM_STATE_DISARMED_STILL_HOLDING
	};
	static enum arm_state arm_state = ARM_STATE_DISARMED;
	static uint32_t armedDisarmStart;

	valid &= cmd->Connected == MANUALCONTROLCOMMAND_CONNECTED_TRUE;

  	switch(arm_state) {
	case ARM_STATE_DISARMED:
	{
		set_armed_if_changed(FLIGHTSTATUS_ARMED_DISARMED);

		bool arm = arming_position(cmd, settings) && valid;

		if (arm && (settings->Arming == MANUALCONTROLSETTINGS_ARMING_SWITCH ||
		       settings->Arming == MANUALCONTROLSETTINGS_ARMING_SWITCHTHROTTLE)) {
			arm_state = ARM_STATE_ARMED;
		} else if (arm) {
			armedDisarmStart = lastSysTime;
			arm_state = ARM_STATE_ARMING;
		}
	}
		break;

  	case ARM_STATE_ARMING:
  	{
  		set_armed_if_changed(FLIGHTSTATUS_ARMED_ARMING);

  		bool arm = arming_position(cmd, settings) && valid;
		uint16_t arm_time = (settings->ArmTime == MANUALCONTROLSETTINGS_ARMTIME_250) ? 250 : \
			(settings->ArmTime == MANUALCONTROLSETTINGS_ARMTIME_500) ? 500 : \
			(settings->ArmTime == MANUALCONTROLSETTINGS_ARMTIME_1000) ? 1000 : \
			(settings->ArmTime == MANUALCONTROLSETTINGS_ARMTIME_2000) ? 2000 : 1000;
		if (arm && timeDifferenceMs(armedDisarmStart, lastSysTime) > arm_time) {
			arm_state = ARM_STATE_ARMED_STILL_HOLDING;
		} else if (!arm) {
			arm_state = ARM_STATE_DISARMED;
		}
	}
		break;

	case ARM_STATE_ARMED_STILL_HOLDING:
	{
		set_armed_if_changed(FLIGHTSTATUS_ARMED_ARMED);

		bool arm = arming_position(cmd, settings) && valid;
		if (!arm) {
			arm_state = ARM_STATE_ARMED;
		}
	}
		break;

	case ARM_STATE_ARMED:
	{
		set_armed_if_changed(FLIGHTSTATUS_ARMED_ARMED);

		// Determine whether to disarm when throttle is low
		uint8_t flight_mode;
		FlightStatusFlightModeGet(&flight_mode);
		bool autonomous_mode = 
		                       flight_mode == FLIGHTSTATUS_FLIGHTMODE_POSITIONHOLD ||
		                       flight_mode == FLIGHTSTATUS_FLIGHTMODE_RETURNTOHOME ||
		                       flight_mode == FLIGHTSTATUS_FLIGHTMODE_PATHPLANNER  ||
		                       flight_mode == FLIGHTSTATUS_FLIGHTMODE_TABLETCONTROL;
		bool check_throttle = settings->ArmTimeoutAutonomous == MANUALCONTROLSETTINGS_ARMTIMEOUTAUTONOMOUS_ENABLED ||
			!autonomous_mode;
		bool low_throttle = cmd->Throttle < 0;

		// Check for arming timeout if transmitter invalid or throttle is low and checked
		if (!valid || (low_throttle && check_throttle)) {
			if ((settings->ArmedTimeout != 0) && (timeDifferenceMs(armedDisarmStart, lastSysTime) > settings->ArmedTimeout))
				arm_state = ARM_STATE_DISARMED;
		} else {
			armedDisarmStart = lastSysTime;
 		}

  		bool disarm = disarming_position(cmd, settings) && valid;
		if (disarm && (settings->Arming == MANUALCONTROLSETTINGS_ARMING_SWITCH ||
		       settings->Arming == MANUALCONTROLSETTINGS_ARMING_SWITCHTHROTTLE)) {
			arm_state = ARM_STATE_DISARMED;
		} else if (disarm) {
			armedDisarmStart = lastSysTime;
			arm_state = ARM_STATE_DISARMING;
		}
	}
  		break;

	case ARM_STATE_DISARMING:
	{
  		bool disarm = disarming_position(cmd, settings) && valid;
		uint16_t disarm_time = (settings->DisarmTime == MANUALCONTROLSETTINGS_DISARMTIME_250) ? 250 : \
			(settings->DisarmTime == MANUALCONTROLSETTINGS_DISARMTIME_500) ? 500 : \
			(settings->DisarmTime == MANUALCONTROLSETTINGS_DISARMTIME_1000) ? 1000 : \
			(settings->DisarmTime == MANUALCONTROLSETTINGS_DISARMTIME_2000) ? 2000 : 1000;
  		if (disarm && timeDifferenceMs(armedDisarmStart, lastSysTime) > disarm_time) {
			arm_state = ARM_STATE_DISARMED_STILL_HOLDING;
  		} else if (!disarm) {
  			arm_state = ARM_STATE_ARMED;
  		}
  	}
		break;

	case ARM_STATE_DISARMED_STILL_HOLDING:
	{
  		set_armed_if_changed(FLIGHTSTATUS_ARMED_DISARMED);

  		bool disarm = disarming_position(cmd, settings) && valid;
  		if (!disarm) {
  			arm_state = ARM_STATE_DISARMED;
  		}
  	}
  		break;
  	}

}


//! Determine which of N positions the flight mode switch is in and set flight mode accordingly
static void set_flight_mode()
{
	uint8_t new_mode = transmitter_control_get_flight_mode();

	FlightStatusData flightStatus;
	FlightStatusGet(&flightStatus);

	if (flightStatus.FlightMode != new_mode) {
		flightStatus.FlightMode = new_mode;
		FlightStatusSet(&flightStatus);
	}
}


static void resetRcvrActivity(struct rcvr_activity_fsm * fsm)
{
	ReceiverActivityData data;
	bool updated = false;

	/* Clear all channel activity flags */
	ReceiverActivityGet(&data);
	if (data.ActiveGroup != RECEIVERACTIVITY_ACTIVEGROUP_NONE &&
		data.ActiveChannel != 255) {
		data.ActiveGroup = RECEIVERACTIVITY_ACTIVEGROUP_NONE;
		data.ActiveChannel = 255;
		updated = true;
	}
	if (updated) {
		ReceiverActivitySet(&data);
	}

	/* Reset the FSM state */
	fsm->group        = 0;
	fsm->sample_count = 0;
}

static void updateRcvrActivitySample(uintptr_t rcvr_id, uint16_t samples[], uint8_t max_channels) {
	for (uint8_t channel = 1; channel <= max_channels; channel++) {
		// Subtract 1 because channels are 1 indexed
		samples[channel - 1] = PIOS_RCVR_Read(rcvr_id, channel);
	}
}

static bool updateRcvrActivityCompare(uintptr_t rcvr_id, struct rcvr_activity_fsm * fsm)
{
	bool activity_updated = false;

	/* Compare the current value to the previous sampled value */
	for (uint8_t channel = 1;
	     channel <= RCVR_ACTIVITY_MONITOR_CHANNELS_PER_GROUP;
	     channel++) {
		uint16_t delta;
		uint16_t prev = fsm->prev[channel - 1];   // Subtract 1 because channels are 1 indexed
		uint16_t curr = PIOS_RCVR_Read(rcvr_id, channel); 
		if (curr > prev) {
			delta = curr - prev;
		} else {
			delta = prev - curr;
		}

		if (delta > RCVR_ACTIVITY_MONITOR_MIN_RANGE) {
			/* Mark this channel as active */
			ReceiverActivityActiveGroupOptions group;

			/* Don't assume manualcontrolsettings and receiveractivity are in the same order. */
			switch (fsm->group) {
			case MANUALCONTROLSETTINGS_CHANNELGROUPS_PWM: 
				group = RECEIVERACTIVITY_ACTIVEGROUP_PWM;
				break;
			case MANUALCONTROLSETTINGS_CHANNELGROUPS_PPM:
				group = RECEIVERACTIVITY_ACTIVEGROUP_PPM;
				break;
			case MANUALCONTROLSETTINGS_CHANNELGROUPS_DSMMAINPORT:
				group = RECEIVERACTIVITY_ACTIVEGROUP_DSMMAINPORT;
				break;
			case MANUALCONTROLSETTINGS_CHANNELGROUPS_DSMFLEXIPORT:
				group = RECEIVERACTIVITY_ACTIVEGROUP_DSMFLEXIPORT;
				break;
			case MANUALCONTROLSETTINGS_CHANNELGROUPS_DSMRCVRPORT:
				group = RECEIVERACTIVITY_ACTIVEGROUP_DSMRCVRPORT;
				break;
			case MANUALCONTROLSETTINGS_CHANNELGROUPS_SBUS:
				group = RECEIVERACTIVITY_ACTIVEGROUP_SBUS;
				break;
			case MANUALCONTROLSETTINGS_CHANNELGROUPS_RFM22B:
				group = RECEIVERACTIVITY_ACTIVEGROUP_RFM22B;
				break;
			case MANUALCONTROLSETTINGS_CHANNELGROUPS_OPENLRS:
				group = RECEIVERACTIVITY_ACTIVEGROUP_OPENLRS;
				break;
			case MANUALCONTROLSETTINGS_CHANNELGROUPS_GCS:
				group = RECEIVERACTIVITY_ACTIVEGROUP_GCS;
				break;
			case MANUALCONTROLSETTINGS_CHANNELGROUPS_HOTTSUM:
				group = RECEIVERACTIVITY_ACTIVEGROUP_HOTTSUM;
				break;
			default:
				set_manual_control_error(SYSTEMALARMS_MANUALCONTROL_UNDEFINED);
				group = RECEIVERACTIVITY_ACTIVEGROUP_PWM;
				break;
			}

			ReceiverActivityActiveGroupSet((uint8_t*)&group);
			ReceiverActivityActiveChannelSet(&channel);
			activity_updated = true;
		}
	}
	return (activity_updated);
}

static bool updateRcvrActivity(struct rcvr_activity_fsm * fsm)
{
	bool activity_updated = false;

	if (fsm->group >= MANUALCONTROLSETTINGS_CHANNELGROUPS_NONE) {
		/* We're out of range, reset things */
		resetRcvrActivity(fsm);
	}

	extern uintptr_t pios_rcvr_group_map[];
	if (!pios_rcvr_group_map[fsm->group]) {
		/* Unbound group, skip it */
		goto group_completed;
	}

	if (fsm->sample_count == 0) {
		/* Take a sample of each channel in this group */
		updateRcvrActivitySample(pios_rcvr_group_map[fsm->group],
					fsm->prev,
					NELEMENTS(fsm->prev));
		fsm->sample_count++;
		return (false);
	}

	/* Compare with previous sample */
	activity_updated = updateRcvrActivityCompare(pios_rcvr_group_map[fsm->group], fsm);

group_completed:
	/* Reset the sample counter */
	fsm->sample_count = 0;

	/* Find the next active group, but limit search so we can't loop forever here */
	for (uint8_t i = 0; i < MANUALCONTROLSETTINGS_CHANNELGROUPS_NONE; i++) {
		/* Move to the next group */
		fsm->group++;
		if (fsm->group >= MANUALCONTROLSETTINGS_CHANNELGROUPS_NONE) {
			/* Wrap back to the first group */
			fsm->group = 0;
		}
		if (pios_rcvr_group_map[fsm->group]) {
			/* 
			 * Found an active group, take a sample here to avoid an
			 * extra 20ms delay in the main thread so we can speed up
			 * this algorithm.
			 */
			updateRcvrActivitySample(pios_rcvr_group_map[fsm->group],
						fsm->prev,
						NELEMENTS(fsm->prev));
			fsm->sample_count++;
			break;
		}
	}

	return (activity_updated);
}

//! In manual mode directly set actuator desired
static void update_actuator_desired(ManualControlCommandData * cmd)
{
	ActuatorDesiredData actuator;
	ActuatorDesiredGet(&actuator);
	actuator.Roll = cmd->Roll;
	actuator.Pitch = cmd->Pitch;
	actuator.Yaw = cmd->Yaw;
	actuator.Throttle = (cmd->Throttle < 0) ? -1 : cmd->Throttle;
	ActuatorDesiredSet(&actuator);
}

//! In stabilization mode, set stabilization desired
static void update_stabilization_desired(ManualControlCommandData * cmd, ManualControlSettingsData * settings)
{
	StabilizationDesiredData stabilization;
	StabilizationDesiredGet(&stabilization);

	StabilizationSettingsData stabSettings;
	StabilizationSettingsGet(&stabSettings);

	const uint8_t RATE_SETTINGS[3] = {  STABILIZATIONDESIRED_STABILIZATIONMODE_RATE,
	                                    STABILIZATIONDESIRED_STABILIZATIONMODE_RATE,
	                                    STABILIZATIONDESIRED_STABILIZATIONMODE_AXISLOCK};
	const uint8_t ATTITUDE_SETTINGS[3] = {
	                                    STABILIZATIONDESIRED_STABILIZATIONMODE_ATTITUDE,
	                                    STABILIZATIONDESIRED_STABILIZATIONMODE_ATTITUDE,
	                                    STABILIZATIONDESIRED_STABILIZATIONMODE_AXISLOCK};
	const uint8_t VIRTUALBAR_SETTINGS[3] = {
	                                    STABILIZATIONDESIRED_STABILIZATIONMODE_VIRTUALBAR,
	                                    STABILIZATIONDESIRED_STABILIZATIONMODE_VIRTUALBAR,
	                                    STABILIZATIONDESIRED_STABILIZATIONMODE_AXISLOCK};
	const uint8_t MWRATE_SETTINGS[3] = {
	                                    STABILIZATIONDESIRED_STABILIZATIONMODE_MWRATE,
	                                    STABILIZATIONDESIRED_STABILIZATIONMODE_MWRATE,
	                                    STABILIZATIONDESIRED_STABILIZATIONMODE_MWRATE};
	const uint8_t HORIZON_SETTINGS[3] = {
	                                    STABILIZATIONDESIRED_STABILIZATIONMODE_HORIZON,
	                                    STABILIZATIONDESIRED_STABILIZATIONMODE_HORIZON,
	                                    STABILIZATIONDESIRED_STABILIZATIONMODE_AXISLOCK};
	const uint8_t AXISLOCK_SETTINGS[3] = {
	                                    STABILIZATIONDESIRED_STABILIZATIONMODE_AXISLOCK,
	                                    STABILIZATIONDESIRED_STABILIZATIONMODE_AXISLOCK,
	                                    STABILIZATIONDESIRED_STABILIZATIONMODE_AXISLOCK};

	const uint8_t * stab_settings;
	FlightStatusData flightStatus;
	FlightStatusGet(&flightStatus);
	switch(flightStatus.FlightMode) {
		case FLIGHTSTATUS_FLIGHTMODE_ACRO:
			stab_settings = RATE_SETTINGS;
			break;
		case FLIGHTSTATUS_FLIGHTMODE_LEVELING:
			stab_settings = ATTITUDE_SETTINGS;
			break;
		case FLIGHTSTATUS_FLIGHTMODE_VIRTUALBAR:
			stab_settings = VIRTUALBAR_SETTINGS;
			break;
		case FLIGHTSTATUS_FLIGHTMODE_MWRATE:
			stab_settings = MWRATE_SETTINGS;
			break;
		case FLIGHTSTATUS_FLIGHTMODE_HORIZON:
			stab_settings = HORIZON_SETTINGS;
			break;
		case FLIGHTSTATUS_FLIGHTMODE_AXISLOCK:
			stab_settings = AXISLOCK_SETTINGS;
			break;
		case FLIGHTSTATUS_FLIGHTMODE_STABILIZED1:
			stab_settings = settings->Stabilization1Settings;
			break;
		case FLIGHTSTATUS_FLIGHTMODE_STABILIZED2:
			stab_settings = settings->Stabilization2Settings;
			break;
		case FLIGHTSTATUS_FLIGHTMODE_STABILIZED3:
			stab_settings = settings->Stabilization3Settings;
			break;
		default:
			{
				// Major error, this should not occur because only enter this block when one of these is true
				set_manual_control_error(SYSTEMALARMS_MANUALCONTROL_UNDEFINED);
			}
			return;
	}

	// TOOD: Add assumption about order of stabilization desired and manual control stabilization mode fields having same order
	stabilization.StabilizationMode[STABILIZATIONDESIRED_STABILIZATIONMODE_ROLL]  = stab_settings[0];
	stabilization.StabilizationMode[STABILIZATIONDESIRED_STABILIZATIONMODE_PITCH] = stab_settings[1];
	stabilization.StabilizationMode[STABILIZATIONDESIRED_STABILIZATIONMODE_YAW]   = stab_settings[2];

	stabilization.Roll = (stab_settings[0] == STABILIZATIONDESIRED_STABILIZATIONMODE_NONE) ? cmd->Roll :
	     (stab_settings[0] == STABILIZATIONDESIRED_STABILIZATIONMODE_RATE) ? expo3(cmd->Roll, stabSettings.RateExpo[STABILIZATIONSETTINGS_RATEEXPO_ROLL]) * stabSettings.ManualRate[STABILIZATIONSETTINGS_MANUALRATE_ROLL] :
	     (stab_settings[0] == STABILIZATIONDESIRED_STABILIZATIONMODE_WEAKLEVELING) ? expo3(cmd->Roll, stabSettings.RateExpo[STABILIZATIONSETTINGS_RATEEXPO_ROLL]) * stabSettings.ManualRate[STABILIZATIONSETTINGS_MANUALRATE_ROLL]:
	     (stab_settings[0] == STABILIZATIONDESIRED_STABILIZATIONMODE_ATTITUDE) ? cmd->Roll * stabSettings.RollMax :
	     (stab_settings[0] == STABILIZATIONDESIRED_STABILIZATIONMODE_AXISLOCK) ? expo3(cmd->Roll, stabSettings.RateExpo[STABILIZATIONSETTINGS_RATEEXPO_ROLL]) * stabSettings.ManualRate[STABILIZATIONSETTINGS_MANUALRATE_ROLL] :
	     (stab_settings[0] == STABILIZATIONDESIRED_STABILIZATIONMODE_VIRTUALBAR) ? cmd->Roll :
	     (stab_settings[0] == STABILIZATIONDESIRED_STABILIZATIONMODE_HORIZON) ? expo3(cmd->Roll, stabSettings.HorizonExpo[STABILIZATIONSETTINGS_HORIZONEXPO_ROLL]) :
	     (stab_settings[0] == STABILIZATIONDESIRED_STABILIZATIONMODE_MWRATE) ? expo3(cmd->Roll, stabSettings.RateExpo[STABILIZATIONSETTINGS_RATEEXPO_ROLL]) :
	     (stab_settings[0] == STABILIZATIONDESIRED_STABILIZATIONMODE_SYSTEMIDENT) ? cmd->Roll * stabSettings.RollMax :
	     (stab_settings[0] == STABILIZATIONDESIRED_STABILIZATIONMODE_COORDINATEDFLIGHT) ? cmd->Roll :
	     0; // this is an invalid mode

	stabilization.Pitch = (stab_settings[1] == STABILIZATIONDESIRED_STABILIZATIONMODE_NONE) ? cmd->Pitch :
	     (stab_settings[1] == STABILIZATIONDESIRED_STABILIZATIONMODE_RATE) ? expo3(cmd->Pitch, stabSettings.RateExpo[STABILIZATIONSETTINGS_RATEEXPO_PITCH]) * stabSettings.ManualRate[STABILIZATIONSETTINGS_MANUALRATE_PITCH] :
	     (stab_settings[1] == STABILIZATIONDESIRED_STABILIZATIONMODE_WEAKLEVELING) ? expo3(cmd->Pitch, stabSettings.RateExpo[STABILIZATIONSETTINGS_RATEEXPO_PITCH]) * stabSettings.ManualRate[STABILIZATIONSETTINGS_MANUALRATE_PITCH] :
	     (stab_settings[1] == STABILIZATIONDESIRED_STABILIZATIONMODE_ATTITUDE) ? cmd->Pitch * stabSettings.PitchMax :
	     (stab_settings[1] == STABILIZATIONDESIRED_STABILIZATIONMODE_AXISLOCK) ? expo3(cmd->Pitch, stabSettings.RateExpo[STABILIZATIONSETTINGS_RATEEXPO_PITCH]) * stabSettings.ManualRate[STABILIZATIONSETTINGS_MANUALRATE_PITCH] :
	     (stab_settings[1] == STABILIZATIONDESIRED_STABILIZATIONMODE_VIRTUALBAR) ? cmd->Pitch :
	     (stab_settings[1] == STABILIZATIONDESIRED_STABILIZATIONMODE_HORIZON) ? expo3(cmd->Pitch, stabSettings.HorizonExpo[STABILIZATIONSETTINGS_HORIZONEXPO_PITCH]):
	     (stab_settings[1] == STABILIZATIONDESIRED_STABILIZATIONMODE_MWRATE) ? expo3(cmd->Pitch, stabSettings.RateExpo[STABILIZATIONSETTINGS_RATEEXPO_PITCH]) :
	     (stab_settings[1] == STABILIZATIONDESIRED_STABILIZATIONMODE_SYSTEMIDENT) ? cmd->Pitch * stabSettings.PitchMax :
	     (stab_settings[1] == STABILIZATIONDESIRED_STABILIZATIONMODE_COORDINATEDFLIGHT) ? cmd->Pitch :
	     0; // this is an invalid mode

	stabilization.Yaw = (stab_settings[2] == STABILIZATIONDESIRED_STABILIZATIONMODE_NONE) ? cmd->Yaw :
	     (stab_settings[2] == STABILIZATIONDESIRED_STABILIZATIONMODE_RATE) ? expo3(cmd->Yaw, stabSettings.RateExpo[STABILIZATIONSETTINGS_RATEEXPO_YAW]) * stabSettings.ManualRate[STABILIZATIONSETTINGS_MANUALRATE_YAW] :
	     (stab_settings[2] == STABILIZATIONDESIRED_STABILIZATIONMODE_WEAKLEVELING) ? expo3(cmd->Yaw, stabSettings.RateExpo[STABILIZATIONSETTINGS_RATEEXPO_YAW]) * stabSettings.ManualRate[STABILIZATIONSETTINGS_MANUALRATE_YAW] :
	     (stab_settings[2] == STABILIZATIONDESIRED_STABILIZATIONMODE_ATTITUDE) ? cmd->Yaw * stabSettings.YawMax :
	     (stab_settings[2] == STABILIZATIONDESIRED_STABILIZATIONMODE_AXISLOCK) ? expo3(cmd->Yaw, stabSettings.RateExpo[STABILIZATIONSETTINGS_RATEEXPO_YAW]) * stabSettings.ManualRate[STABILIZATIONSETTINGS_MANUALRATE_YAW] :
	     (stab_settings[2] == STABILIZATIONDESIRED_STABILIZATIONMODE_VIRTUALBAR) ? cmd->Yaw :
	     (stab_settings[2] == STABILIZATIONDESIRED_STABILIZATIONMODE_HORIZON) ? expo3(cmd->Yaw, stabSettings.HorizonExpo[STABILIZATIONSETTINGS_HORIZONEXPO_YAW]) :
	     (stab_settings[2] == STABILIZATIONDESIRED_STABILIZATIONMODE_MWRATE) ? expo3(cmd->Yaw, stabSettings.RateExpo[STABILIZATIONSETTINGS_RATEEXPO_YAW]) :
	     (stab_settings[2] == STABILIZATIONDESIRED_STABILIZATIONMODE_SYSTEMIDENT) ? cmd->Yaw * stabSettings.YawMax :
	     (stab_settings[2] == STABILIZATIONDESIRED_STABILIZATIONMODE_COORDINATEDFLIGHT) ? cmd->Yaw :
	     0; // this is an invalid mode

	stabilization.Throttle = (cmd->Throttle < 0) ? -1 : cmd->Throttle;
	StabilizationDesiredSet(&stabilization);
}

#if !defined(COPTERCONTROL) && !defined(GIMBAL)

/**
 * @brief Update the altitude desired to current altitude when
 * enabled and enable altitude mode for stabilization
 * @todo: Need compile flag to exclude this from copter control
 */
static void altitude_hold_desired(ManualControlCommandData * cmd, bool flightModeChanged)
{
	if (AltitudeHoldDesiredHandle() == NULL) {
		set_manual_control_error(SYSTEMALARMS_MANUALCONTROL_ALTITUDEHOLD);
		return;
	}

	const float MIN_CLIMB_RATE = 0.01f;
	
	AltitudeHoldDesiredData altitudeHoldDesired;
	AltitudeHoldDesiredGet(&altitudeHoldDesired);

	StabilizationSettingsData stabSettings;
	StabilizationSettingsGet(&stabSettings);

	altitudeHoldDesired.Roll = cmd->Roll * stabSettings.RollMax;
	altitudeHoldDesired.Pitch = cmd->Pitch * stabSettings.PitchMax;
	altitudeHoldDesired.Yaw = cmd->Yaw * stabSettings.ManualRate[STABILIZATIONSETTINGS_MANUALRATE_YAW];
	
	float current_down;
	PositionActualDownGet(&current_down);

	if(flightModeChanged) {
		// Initialize at the current location. Note that this object uses the up is positive
		// convention.
		altitudeHoldDesired.Altitude = -current_down;
		altitudeHoldDesired.ClimbRate = 0;
	} else {
		uint8_t altitude_hold_expo, altitude_hold_maxrate, altitude_hold_deadband;
		AltitudeHoldSettingsMaxRateGet(&altitude_hold_maxrate);
		AltitudeHoldSettingsExpoGet(&altitude_hold_expo);
		AltitudeHoldSettingsDeadbandGet(&altitude_hold_deadband);

		const float DEADBAND_HIGH = 0.50f + altitude_hold_deadband * 0.01f;
		const float DEADBAND_LOW = 0.50f - altitude_hold_deadband * 0.01f;

		float climb_rate = 0.0f;
		if (cmd->Throttle > DEADBAND_HIGH) {
			climb_rate = expo3((cmd->Throttle - DEADBAND_HIGH) / (1.0f - DEADBAND_HIGH), altitude_hold_expo) *
		                         altitude_hold_maxrate;
		} else if (cmd->Throttle < DEADBAND_LOW && altitude_hold_maxrate > MIN_CLIMB_RATE) {
			climb_rate = ((cmd->Throttle < 0) ? DEADBAND_LOW : DEADBAND_LOW - cmd->Throttle) / DEADBAND_LOW;
			climb_rate = -expo3(climb_rate, altitude_hold_expo) * altitude_hold_maxrate;
		}

		// When throttle is negative tell the module that we are in landing mode
		altitudeHoldDesired.Land = (cmd->Throttle < 0) ? ALTITUDEHOLDDESIRED_LAND_TRUE : ALTITUDEHOLDDESIRED_LAND_FALSE;

		// If more than MIN_CLIMB_RATE enter vario mode
		if (fabsf(climb_rate) > MIN_CLIMB_RATE) {
			// Desired state is at the current location with the requested rate
			altitudeHoldDesired.Altitude = -current_down;
			altitudeHoldDesired.ClimbRate = climb_rate;
		} else {
			// Here we intentionally do not change the set point, it will
			// remain where the user released vario mode
			altitudeHoldDesired.ClimbRate = 0.0f;
		}
	}

	// Must always set since this contains the control signals
	AltitudeHoldDesiredSet(&altitudeHoldDesired);
}


static void set_loiter_command(ManualControlCommandData *cmd)
{
	const float CMD_THRESHOLD = 0.5f;
	const float MAX_SPEED     = 3.0f; // m/s

	LoiterCommandData loiterCommand;
	loiterCommand.Forward = (cmd->Pitch > CMD_THRESHOLD) ? cmd->Pitch - CMD_THRESHOLD :
	                        (cmd->Pitch < -CMD_THRESHOLD) ? cmd->Pitch + CMD_THRESHOLD :
	                        0;
	// Note the negative - forward pitch is negative
	loiterCommand.Forward *= -MAX_SPEED / (1.0f - CMD_THRESHOLD);

	loiterCommand.Right = (cmd->Roll > CMD_THRESHOLD) ? cmd->Roll - CMD_THRESHOLD :
	                      (cmd->Roll < -CMD_THRESHOLD) ? cmd->Roll + CMD_THRESHOLD :
	                      0;
	loiterCommand.Right *= MAX_SPEED / (1.0f - CMD_THRESHOLD);

	loiterCommand.Frame = LOITERCOMMAND_FRAME_BODY;

	LoiterCommandSet(&loiterCommand);
}

#else /* For boards that do not support navigation set error if these modes are selected */

static void altitude_hold_desired(ManualControlCommandData * cmd, bool flightModeChanged)
{
	set_manual_control_error(SYSTEMALARMS_MANUALCONTROL_ALTITUDEHOLD);
}

static void set_loiter_command(ManualControlCommandData *cmd)
{
	set_manual_control_error(SYSTEMALARMS_MANUALCONTROL_PATHFOLLOWER);
}

#endif /* !defined(COPTERCONTROL) && !defined(GIMBAL) */

/**
 * Convert channel from servo pulse duration (microseconds) to scaled -1/+1 range.
 */
static float scaleChannel(int16_t value, int16_t max, int16_t min, int16_t neutral)
{
	float valueScaled;

	// Scale
	if ((max > min && value >= neutral) || (min > max && value <= neutral))
	{
		if (max != neutral)
			valueScaled = (float)(value - neutral) / (float)(max - neutral);
		else
			valueScaled = 0;
	}
	else
	{
		if (min != neutral)
			valueScaled = (float)(value - neutral) / (float)(neutral - min);
		else
			valueScaled = 0;
	}

	// Bound
	if (valueScaled >  1.0f) valueScaled =  1.0f;
	else
	if (valueScaled < -1.0f) valueScaled = -1.0f;

	return valueScaled;
}

static uint32_t timeDifferenceMs(uint32_t start_time, uint32_t end_time) {
	if (end_time >= start_time)
		return end_time - start_time;
	else
		return (uint32_t)PIOS_THREAD_TIMEOUT_MAX - start_time + end_time + 1;
}

/**
 * @brief Determine if the manual input value is within acceptable limits
 * @returns return TRUE if so, otherwise return FALSE
 */
bool validInputRange(int16_t min, int16_t max, uint16_t value, uint16_t offset)
{
	if (min > max)
	{
		int16_t tmp = min;
		min = max;
		max = tmp;
	}
	return (value >= min - offset && value <= max + offset);
}

/**
 * @brief Apply deadband to Roll/Pitch/Yaw channels
 */
static void applyDeadband(float *value, float deadband)
{
	if (fabsf(*value) < deadband)
		*value = 0.0f;
	else
		if (*value > 0.0f)
			*value -= deadband;
		else
			*value += deadband;
}

//! Update the manual control settings
static void manual_control_settings_updated(UAVObjEvent * ev)
{
	settings_updated = true;
}

/**
 * Set the error code and alarm state
 * @param[in] error code
 */
static void set_manual_control_error(SystemAlarmsManualControlOptions error_code)
{
	// Get the severity of the alarm given the error code
	SystemAlarmsAlarmOptions severity;
	switch (error_code) {
	case SYSTEMALARMS_MANUALCONTROL_NONE:
		severity = SYSTEMALARMS_ALARM_OK;
		break;
	case SYSTEMALARMS_MANUALCONTROL_NORX:
	case SYSTEMALARMS_MANUALCONTROL_ACCESSORY:
		severity = SYSTEMALARMS_ALARM_WARNING;
		break;
	case SYSTEMALARMS_MANUALCONTROL_SETTINGS:
		severity = SYSTEMALARMS_ALARM_CRITICAL;
		break;
	case SYSTEMALARMS_MANUALCONTROL_ALTITUDEHOLD:
		severity = SYSTEMALARMS_ALARM_ERROR;
		break;
	case SYSTEMALARMS_MANUALCONTROL_UNDEFINED:
	default:
		severity = SYSTEMALARMS_ALARM_CRITICAL;
		error_code = SYSTEMALARMS_MANUALCONTROL_UNDEFINED;
	}

	// Make sure not to set the error code if it didn't change
	SystemAlarmsManualControlOptions current_error_code;
	SystemAlarmsManualControlGet((uint8_t *) &current_error_code);
	if (current_error_code != error_code) {
		SystemAlarmsManualControlSet((uint8_t *) &error_code);
	}

	// AlarmSet checks only updates on toggle
	AlarmsSet(SYSTEMALARMS_ALARM_MANUALCONTROL, (uint8_t) severity);
}

/**
  * @}
  * @}
  */<|MERGE_RESOLUTION|>--- conflicted
+++ resolved
@@ -57,15 +57,12 @@
 #include "pios_usb_rctx.h"
 #endif	/* PIOS_INCLUDE_USB_RCTX */
 
-<<<<<<< HEAD
 #if defined(PIOS_INCLUDE_OPENLRS_RCVR)
 #include "pios_openlrs.h"
 #endif /* PIOS_INCLUDE_OPENLRS_RCVR */
-=======
 #if defined(PIOS_INCLUDE_FRSKY_RSSI)
 #include "pios_frsky_rssi.h"
 #endif /* PIOS_INCLUDE_FRSKY_RSSI */
->>>>>>> 68905178
 
 #define ARMED_THRESHOLD    0.50f
 //safe band to allow a bit of calibration error or trim offset (in microseconds)
@@ -214,17 +211,14 @@
 			value = PIOS_ADC_GetChannelRaw(settings.RssiChannelNumber);
 #endif
 			break;
-<<<<<<< HEAD
 		case MANUALCONTROLSETTINGS_RSSITYPE_OPENLRS:
 #if defined(PIOS_INCLUDE_OPENLRS_RCVR)
 			value = PIOS_OpenLRS_RSSI_Get();
 #endif /* PIOS_INCLUDE_OPENLRS_RCVR */
-=======
 		case MANUALCONTROLSETTINGS_RSSITYPE_FRSKYPWM:
 #if defined(PIOS_INCLUDE_FRSKY_RSSI)
 			value = PIOS_FrSkyRssi_Get();
 #endif /* PIOS_INCLUDE_FRSKY_RSSI */
->>>>>>> 68905178
 			break;
 		}
 		if(value < 0)
