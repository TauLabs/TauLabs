--- conflicted
+++ resolved
@@ -288,9 +288,6 @@
 
 		}
 
-<<<<<<< HEAD
-		#if defined(AQ32) || defined(BRAIN)
-=======
 #if defined(PIOS_INCLUDE_OPTICALFLOW)
 		struct pios_sensor_optical_flow_data optical_flow;
 		queue = PIOS_SENSORS_GetQueue(PIOS_SENSOR_OPTICAL_FLOW);
@@ -307,8 +304,8 @@
 		}
 #endif /* PIOS_INCLUDE_RANGEFINDER */
 
-		#if defined(AQ32)
->>>>>>> 4a23f328
+
+		#if defined(AQ32) || defined(BRAIN)
 		if ((good_runs > REQUIRED_GOOD_CYCLES) && !external_mag_fail)
 		#else
 		if (good_runs > REQUIRED_GOOD_CYCLES)
