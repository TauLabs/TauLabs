/**
 ******************************************************************************
 * @addtogroup PIOS PIOS Core hardware abstraction layer
 * @{
 * @addtogroup   PIOS_WDG Watchdog Functions
 * @{
 *
 * @file       pios_wdg.h
 * @author     The OpenPilot Team, http://www.openpilot.org Copyright (C) 2010.
 * 	       Parts by Thorsten Klose (tk@midibox.org)
 * @brief      SPI functions header.
 * @see        The GNU Public License (GPL) Version 3
 *
 *****************************************************************************/
/*
 * This program is free software; you can redistribute it and/or modify
 * it under the terms of the GNU General Public License as published by
 * the Free Software Foundation; either version 3 of the License, or
 * (at your option) any later version.
 *
 * This program is distributed in the hope that it will be useful, but
 * WITHOUT ANY WARRANTY; without even the implied warranty of MERCHANTABILITY
 * or FITNESS FOR A PARTICULAR PURPOSE. See the GNU General Public License
 * for more details.
 *
 * You should have received a copy of the GNU General Public License along
 * with this program; if not, write to the Free Software Foundation, Inc.,
 * 59 Temple Place, Suite 330, Boston, MA 02111-1307 USA
 */

#ifndef PIOS_WDG
#define PIOS_WDG

#include "stdbool.h"

#define PIOS_WDG_ACTUATOR        0x0001
#define PIOS_WDG_STABILIZATION   0x0002
#define PIOS_WDG_ATTITUDE        0x0004
#define PIOS_WDG_MANUAL          0x0008
#define PIOS_WDG_SENSORS         0x0010
#define PIOS_WDG_AUTOTUNE        0x0020
<<<<<<< HEAD
#define PIOS_WDG_OSDGEN          0x0030
=======
#define PIOS_WDG_PPMINPUT        0x0040
#define PIOS_WDG_SERIALRX        0x0080
#define PIOS_WDG_TELEMETRYTX     0x0100
#define PIOS_WDG_TELEMETRYRX     0x0200
>>>>>>> b62ce38f

uint16_t PIOS_WDG_Init();
bool PIOS_WDG_RegisterFlag(uint16_t flag_requested);
bool PIOS_WDG_UpdateFlag(uint16_t flag);
uint16_t PIOS_WDG_GetBootupFlags();
uint16_t PIOS_WDG_GetActiveFlags();
void PIOS_WDG_Clear(void);

#endif<|MERGE_RESOLUTION|>--- conflicted
+++ resolved
@@ -39,14 +39,11 @@
 #define PIOS_WDG_MANUAL          0x0008
 #define PIOS_WDG_SENSORS         0x0010
 #define PIOS_WDG_AUTOTUNE        0x0020
-<<<<<<< HEAD
 #define PIOS_WDG_OSDGEN          0x0030
-=======
 #define PIOS_WDG_PPMINPUT        0x0040
 #define PIOS_WDG_SERIALRX        0x0080
 #define PIOS_WDG_TELEMETRYTX     0x0100
 #define PIOS_WDG_TELEMETRYRX     0x0200
->>>>>>> b62ce38f
 
 uint16_t PIOS_WDG_Init();
 bool PIOS_WDG_RegisterFlag(uint16_t flag_requested);
