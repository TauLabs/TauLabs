--- conflicted
+++ resolved
@@ -34,133 +34,7 @@
 #define PIOS_MPU6000_H
 
 #include "pios.h"
-<<<<<<< HEAD
-
-/* MPU6000 Addresses */
-#define PIOS_MPU6000_SMPLRT_DIV_REG       0X19
-#define PIOS_MPU6000_DLPF_CFG_REG         0X1A
-#define PIOS_MPU6000_GYRO_CFG_REG         0X1B
-#define PIOS_MPU6000_ACCEL_CFG_REG        0X1C
-#define PIOS_MPU6000_FIFO_EN_REG          0x23
-#define PIOS_MPU6000_INT_CFG_REG          0x37
-#define PIOS_MPU6000_INT_EN_REG           0x38
-#define PIOS_MPU6000_INT_STATUS_REG       0x3A
-#define PIOS_MPU6000_ACCEL_X_OUT_MSB      0x3B
-#define PIOS_MPU6000_ACCEL_X_OUT_LSB      0x3C
-#define PIOS_MPU6000_ACCEL_Y_OUT_MSB      0x3D
-#define PIOS_MPU6000_ACCEL_Y_OUT_LSB      0x3E
-#define PIOS_MPU6000_ACCEL_Z_OUT_MSB      0x3F
-#define PIOS_MPU6000_ACCEL_Z_OUT_LSB      0x40
-#define PIOS_MPU6000_TEMP_OUT_MSB         0x41
-#define PIOS_MPU6000_TEMP_OUT_LSB         0x42
-#define PIOS_MPU6000_GYRO_X_OUT_MSB       0x43
-#define PIOS_MPU6000_GYRO_X_OUT_LSB       0x44
-#define PIOS_MPU6000_GYRO_Y_OUT_MSB       0x45
-#define PIOS_MPU6000_GYRO_Y_OUT_LSB       0x46
-#define PIOS_MPU6000_GYRO_Z_OUT_MSB       0x47
-#define PIOS_MPU6000_GYRO_Z_OUT_LSB       0x48
-#define PIOS_MPU6000_USER_CTRL_REG        0x6A
-#define PIOS_MPU6000_PWR_MGMT_REG         0x6B
-#define PIOS_MPU6000_FIFO_CNT_MSB         0x72
-#define PIOS_MPU6000_FIFO_CNT_LSB         0x73
-#define PIOS_MPU6000_FIFO_REG             0x74
-#define PIOS_MPU6000_WHOAMI               0x75
-
-/* FIFO enable for storing different values */
-#define PIOS_MPU6000_FIFO_TEMP_OUT        0x80
-#define PIOS_MPU6000_FIFO_GYRO_X_OUT      0x40
-#define PIOS_MPU6000_FIFO_GYRO_Y_OUT      0x20
-#define PIOS_MPU6000_FIFO_GYRO_Z_OUT      0x10
-#define PIOS_MPU6000_ACCEL_OUT            0x08
-
-/* Interrupt Configuration */
-#define PIOS_MPU6000_INT_ACTL             0x80
-#define PIOS_MPU6000_INT_OPEN             0x40
-#define PIOS_MPU6000_INT_LATCH_EN         0x20
-#define PIOS_MPU6000_INT_CLR_ANYRD        0x10
-
-#define PIOS_MPU6000_INTEN_OVERFLOW       0x10
-#define PIOS_MPU6000_INTEN_DATA_RDY       0x01
-
-/* Interrupt status */
-#define PIOS_MPU6000_INT_STATUS_FIFO_FULL 0x80
-#define PIOS_MPU6000_INT_STATUS_IMU_RDY   0X04
-#define PIOS_MPU6000_INT_STATUS_DATA_RDY  0X01
-
-/* User control functionality */
-#define PIOS_MPU6000_USERCTL_FIFO_EN      0X40
-#define PIOS_MPU6000_USERCTL_DIS_I2C      0X10
-#define PIOS_MPU6000_USERCTL_FIFO_RST     0X02
-#define PIOS_MPU6000_USERCTL_GYRO_RST     0X01
-
-/* Power management and clock selection */
-#define PIOS_MPU6000_PWRMGMT_IMU_RST      0X80
-#define PIOS_MPU6000_PWRMGMT_INTERN_CLK   0X00
-#define PIOS_MPU6000_PWRMGMT_PLL_X_CLK    0X01
-#define PIOS_MPU6000_PWRMGMT_PLL_Y_CLK    0X02
-#define PIOS_MPU6000_PWRMGMT_PLL_Z_CLK    0X03
-#define PIOS_MPU6000_PWRMGMT_STOP_CLK     0X07
-
-enum pios_mpu6000_range {
-	PIOS_MPU6000_SCALE_250_DEG  = 0x00,
-	PIOS_MPU6000_SCALE_500_DEG  = 0x08,
-	PIOS_MPU6000_SCALE_1000_DEG = 0x10,
-	PIOS_MPU6000_SCALE_2000_DEG = 0x18
-};
-
-enum pios_mpu6000_filter {
-	PIOS_MPU6000_LOWPASS_256_HZ = 0x00,
-	PIOS_MPU6000_LOWPASS_188_HZ = 0x01,
-	PIOS_MPU6000_LOWPASS_98_HZ  = 0x02,
-	PIOS_MPU6000_LOWPASS_42_HZ  = 0x03,
-	PIOS_MPU6000_LOWPASS_20_HZ  = 0x04,
-	PIOS_MPU6000_LOWPASS_10_HZ  = 0x05,
-	PIOS_MPU6000_LOWPASS_5_HZ   = 0x06
-};
-
-enum pios_mpu6000_accel_range {
-	PIOS_MPU6000_ACCEL_2G = 0x00,
-	PIOS_MPU6000_ACCEL_4G = 0x08,
-	PIOS_MPU6000_ACCEL_8G = 0x10,
-	PIOS_MPU6000_ACCEL_16G = 0x18
-};
-
-enum pios_mpu6000_orientation { // clockwise rotation from board forward
-	PIOS_MPU6000_TOP_0DEG    = 0x00,
-	PIOS_MPU6000_TOP_90DEG   = 0x01,
-	PIOS_MPU6000_TOP_180DEG  = 0x02,
-	PIOS_MPU6000_TOP_270DEG  = 0x03
-};
-
-struct pios_mpu6000_data {
-	int16_t gyro_x;
-	int16_t gyro_y;
-	int16_t gyro_z;
-#if defined(PIOS_MPU6000_ACCEL)
-	int16_t accel_x;
-	int16_t accel_y;
-	int16_t accel_z;
-#endif /* PIOS_MPU6000_ACCEL */
-	int16_t temperature;
-};
-
-struct pios_mpu6000_cfg {
-	const struct pios_exti_cfg * exti_cfg; /* Pointer to the EXTI configuration */
-	
-	uint8_t Fifo_store;		/* FIFO storage of different readings (See datasheet page 31 for more details) */
-	uint8_t Smpl_rate_div;	/* Sample rate divider to use (See datasheet page 32 for more details) */
-	uint8_t interrupt_cfg;	/* Interrupt configuration (See datasheet page 35 for more details) */
-	uint8_t interrupt_en;	/* Interrupt configuration (See datasheet page 35 for more details) */
-	uint8_t User_ctl;		/* User control settings (See datasheet page 41 for more details)  */
-	uint8_t Pwr_mgmt_clk;	/* Power management and clock selection (See datasheet page 32 for more details) */
-	enum pios_mpu6000_accel_range accel_range;
-	enum pios_mpu6000_range gyro_range;
-	enum pios_mpu6000_filter filter;
-	enum pios_mpu6000_orientation orientation;
-};
-=======
 #include "pios_mpu60x0.h"
->>>>>>> 31837a41
 
 /* Public Functions */
 extern int32_t PIOS_MPU6000_Init(uint32_t spi_id, uint32_t slave_num, const struct pios_mpu60x0_cfg * new_cfg);
