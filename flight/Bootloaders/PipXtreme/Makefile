--- conflicted
+++ resolved
@@ -117,13 +117,9 @@
 
 ## PIOS Hardware (Common)
 SRC += $(PIOSCOMMON)/pios_board_info.c
-<<<<<<< HEAD
-SRC += $(PIOSCOMMON)/pios_com.c
-=======
 SRC += $(PIOSCOMMON)/pios_com_msg.c
 SRC += $(PIOSCOMMON)/pios_bl_helper.c
 SRC += $(PIOSCOMMON)/pios_iap.c
->>>>>>> 64202ce0
 SRC += $(PIOSCOMMON)/printf-stdarg.c
 
 ## Libraries for flight calculations
