--- conflicted
+++ resolved
@@ -1,391 +1,376 @@
-#
-# Project: TauLabs
-# NSIS configuration file for TauLabs GCS
-# Tau Labs, http://taulabs.org, Copyright (C) 2012-2013
-# The OpenPilot Team, http://www.openpilot.org, Copyright (C) 2010-2012.
-#
-# This program is free software; you can redistribute it and/or modify
-# it under the terms of the GNU General Public License as published by
-# the Free Software Foundation; either version 3 of the License, or
-# (at your option) any later version.
-#
-# This program is distributed in the hope that it will be useful, but
-# WITHOUT ANY WARRANTY; without even the implied warranty of MERCHANTABILITY
-# or FITNESS FOR A PARTICULAR PURPOSE. See the GNU General Public License
-# for more details.
-#
-# You should have received a copy of the GNU General Public License along
-# with this program; if not, write to the Free Software Foundation, Inc.,
-# 59 Temple Place, Suite 330, Boston, MA 02111-1307 USA
-#
-
-# This script requires Unicode NSIS 2.46 or higher:
-# http://www.scratchpaper.com/
-
-# TODO:
-#  - install only built/used modules, not a whole directory.
-#  - remove only installed files, not a whole directory.
-
-;--------------------------------
-; Includes
-
-!include "x64.nsh"
-
-;--------------------------------
-; Paths
-
-  ; Tree root locations (relative to this script location)
-  !define PROJECT_ROOT   "..\.."
-  !define NSIS_DATA_TREE "."
-  !define GCS_BUILD_TREE "..\..\build\ground\gcs"
-  !define UAVO_SYNTH_TREE "..\..\build\uavobject-synthetics"
-  !define MATLAB_TREE "..\..\build\matlab"
-  !define AEROSIMRC_TREE "..\..\build\ground\AeroSIM-RC"
-
-  ; Default installation folder
-  InstallDir "$PROGRAMFILES\TauLabs"
-
-  ; Get installation folder from registry if available
-  InstallDirRegKey HKLM "Software\TauLabs" "Install Location"
-
-;--------------------------------
-; Version information
-
-  ; Program name and installer file
-  !define PRODUCT_NAME "TauLabs GCS"
-  !define INSTALLER_NAME "TauLabs GCS Installer"
-
-  ; Read automatically generated version info
-; !define PACKAGE_LBL "${DATE}-${TAG_OR_HASH8}"
-; !define PACKAGE_DIR "..\..\build\package-$${PACKAGE_LBL}"
-; !define OUT_FILE "TauLabs-$${PACKAGE_LBL}-install.exe"
-; !define FIRMWARE_DIR "firmware-$${PACKAGE_LBL}"
-; !define PRODUCT_VERSION "0.0.0.0"
-; !define FILE_VERSION "${TAG_OR_BRANCH}:${HASH8} ${DATETIME}"
-; !define BUILD_DESCRIPTION "${TAG_OR_BRANCH}:${HASH8} built using ${ORIGIN} as origin, committed ${DATETIME} as ${HASH}"
-  !include "${GCS_BUILD_TREE}\taulabs.nsh"
-
-  Name "${PRODUCT_NAME}"
-  OutFile "${PACKAGE_DIR}\${OUT_FILE}"
-
-  VIProductVersion ${PRODUCT_VERSION}
-  VIAddVersionKey "ProductName" "${INSTALLER_NAME}"
-  VIAddVersionKey "FileVersion" "${FILE_VERSION}"
-  VIAddVersionKey "Comments" "${INSTALLER_NAME}. ${BUILD_DESCRIPTION}"
-  VIAddVersionKey "CompanyName" "TauLabs, http://taulabs.org"
-  VIAddVersionKey "LegalCopyright" "© 2012-2013 Tau Labs, 2010-2012 The OpenPilot Team"
-  VIAddVersionKey "FileDescription" "${INSTALLER_NAME}"
-
-;--------------------------------
-; Installer interface and base settings
-
-  !include "MUI2.nsh"
-  !define MUI_ABORTWARNING
-
-  ; Adds an XP manifest to the installer
-  XPStyle on
-
-  ; Request application privileges for Windows Vista/7
-  RequestExecutionLevel admin
-
-  ; Compression level
-  SetCompressor /solid lzma
-
-;--------------------------------
-; Branding
-
-  BrandingText "© 2012-2013 Tau Labs, http://taulabs.org. 2010-2012 The OpenPilot Team, http://www.openpilot.org"
-
-  !define MUI_ICON "${NSIS_DATA_TREE}\resources\taulabs.ico"
-  !define MUI_HEADERIMAGE
-  !define MUI_HEADERIMAGE_BITMAP "${NSIS_DATA_TREE}\resources\header.bmp"
-  !define MUI_HEADERIMAGE_BITMAP_NOSTRETCH
-  !define MUI_WELCOMEFINISHPAGE_BITMAP "${NSIS_DATA_TREE}\resources\welcome.bmp"
-  !define MUI_WELCOMEFINISHPAGE_BITMAP_NOSTRETCH
-  !define MUI_UNWELCOMEFINISHPAGE_BITMAP "${NSIS_DATA_TREE}\resources\welcome.bmp"
-  !define MUI_UNWELCOMEFINISHPAGE_BITMAP_NOSTRETCH
-
-;--------------------------------
-; Language selection dialog settings
-
-  ; Remember the installer language
-  !define MUI_LANGDLL_REGISTRY_ROOT "HKCU" 
-  !define MUI_LANGDLL_REGISTRY_KEY "Software\TauLabs" 
-  !define MUI_LANGDLL_REGISTRY_VALUENAME "Installer Language"
-  !define MUI_LANGDLL_ALWAYSSHOW
-
-;--------------------------------
-; Settings for MUI_PAGE_FINISH
-  !define MUI_FINISHPAGE_RUN
-  !define MUI_FINISHPAGE_SHOWREADME "$INSTDIR\HISTORY.txt"
-  !define MUI_FINISHPAGE_RUN_FUNCTION "RunApplication"
-
-;--------------------------------
-; Pages
-
-  !insertmacro MUI_PAGE_WELCOME
-  !insertmacro MUI_PAGE_LICENSE "$(LicenseFile)"
-  !insertmacro MUI_PAGE_COMPONENTS
-  !insertmacro MUI_PAGE_DIRECTORY
-  !insertmacro MUI_PAGE_INSTFILES
-  !insertmacro MUI_PAGE_FINISH
-
-  !insertmacro MUI_UNPAGE_WELCOME
-  !insertmacro MUI_UNPAGE_CONFIRM
-  !insertmacro MUI_UNPAGE_COMPONENTS
-  !insertmacro MUI_UNPAGE_INSTFILES
-  !insertmacro MUI_UNPAGE_FINISH
-
-;--------------------------------
-; Supported languages, license files and translations
-
-  !include "${NSIS_DATA_TREE}\translations\languages.nsh"
-
-;--------------------------------
-; Reserve files
-
-  ; If you are using solid compression, files that are required before
-  ; the actual installation should be stored first in the data block,
-  ; because this will make your installer start faster.
-
-  !insertmacro MUI_RESERVEFILE_LANGDLL
-
-;--------------------------------
-; Installer sections
-
-; Copy GCS core files
-Section "Core files" InSecCore
-  SectionIn RO
-  SetOutPath "$INSTDIR\bin"
-  File /r "${GCS_BUILD_TREE}\bin\*"
-  SetOutPath "$INSTDIR"
-  File "${PROJECT_ROOT}\HISTORY.txt"
-SectionEnd
-
-; Copy GCS plugins
-Section "-Plugins" InSecPlugins
-  SectionIn RO
-  SetOutPath "$INSTDIR\lib\taulabs\plugins"
-  File /r "${GCS_BUILD_TREE}\lib\taulabs\plugins\*.dll"
-  File /r "${GCS_BUILD_TREE}\lib\taulabs\plugins\*.pluginspec"
-SectionEnd
-
-; Copy GCS resources
-Section "-Resources" InSecResources
-  SetOutPath "$INSTDIR\share\taulabs\default_configurations"
-  File /r "${GCS_BUILD_TREE}\share\taulabs\default_configurations\*"
-  SetOutPath "$INSTDIR\share\taulabs\stylesheets"
-  File /r "${GCS_BUILD_TREE}\share\taulabs\stylesheets\*"
-  SetOutPath "$INSTDIR\share\taulabs\diagrams"
-  File /r "${GCS_BUILD_TREE}\share\taulabs\diagrams\*"
-  SetOutPath "$INSTDIR\share\taulabs\dials"
-  File /r "${GCS_BUILD_TREE}\share\taulabs\dials\*"
-  SetOutPath "$INSTDIR\share\taulabs\mapicons"
-  File /r "${GCS_BUILD_TREE}\share\taulabs\mapicons\*"
-  SetOutPath "$INSTDIR\share\taulabs\models"
-  File /r "${GCS_BUILD_TREE}\share\taulabs\models\*"
-  SetOutPath "$INSTDIR\share\taulabs\pfd"
-  File /r "${GCS_BUILD_TREE}\share\taulabs\pfd\*"
-SectionEnd
-
-; Copy Notify plugin sound files
-Section "-Sound files" InSecSounds
-  SetOutPath "$INSTDIR\share\taulabs\sounds"
-  File /r "${GCS_BUILD_TREE}\share\taulabs\sounds\*"
-SectionEnd
-
-; Copy localization files
-; Disabled until GCS source is stable and properly localized
-Section "-Localization" InSecLocalization
-  SetOutPath "$INSTDIR\share\taulabs\translations"
-; File /r "${GCS_BUILD_TREE}\share\taulabs\translations\taulabs_*.qm"
-  File /r "${GCS_BUILD_TREE}\share\taulabs\translations\qt_*.qm"
-SectionEnd
-
-; Copy firmware files
-Section "Firmware" InSecFirmware
-; SetOutPath "$INSTDIR\firmware\${FIRMWARE_DIR}"
-; File /r "${PACKAGE_DIR}\${FIRMWARE_DIR}\*"
-  SetOutPath "$INSTDIR\firmware"
-<<<<<<< HEAD
-  File "${PACKAGE_DIR}\${FIRMWARE_DIR}\fw_brain-${PACKAGE_LBL}.tlfw"
-=======
-  File "${PACKAGE_DIR}\${FIRMWARE_DIR}\fw_coptercontrol-${PACKAGE_LBL}.tlfw"
-  File "${PACKAGE_DIR}\${FIRMWARE_DIR}\fw_pipxtreme-${PACKAGE_LBL}.tlfw"
-  File "${PACKAGE_DIR}\${FIRMWARE_DIR}\fw_flyingf3-${PACKAGE_LBL}.tlfw"
-  File "${PACKAGE_DIR}\${FIRMWARE_DIR}\fw_flyingf4-${PACKAGE_LBL}.tlfw"
-  File "${PACKAGE_DIR}\${FIRMWARE_DIR}\fw_quanton-${PACKAGE_LBL}.tlfw"
-  File "${PACKAGE_DIR}\${FIRMWARE_DIR}\fw_colibri-${PACKAGE_LBL}.tlfw"
-  File "${PACKAGE_DIR}\${FIRMWARE_DIR}\fw_freedom-${PACKAGE_LBL}.tlfw"
-  File "${PACKAGE_DIR}\${FIRMWARE_DIR}\fw_sparky-${PACKAGE_LBL}.tlfw"
-  File "${PACKAGE_DIR}\${FIRMWARE_DIR}\fw_sparkybgc-${PACKAGE_LBL}.tlfw"
-  File "${PACKAGE_DIR}\${FIRMWARE_DIR}\fw_sparky2-${PACKAGE_LBL}.tlfw"
-  File "${PACKAGE_DIR}\${FIRMWARE_DIR}\fw_revolution-${PACKAGE_LBL}.tlfw"
-  File "${PACKAGE_DIR}\${FIRMWARE_DIR}\fw_revomini-${PACKAGE_LBL}.tlfw"
->>>>>>> 7fbaf8ea
-SectionEnd
-
-; Copy utility files
-Section "-Utilities" InSecUtilities
-  SetOutPath "$INSTDIR\utilities"
-  File "/oname=LogConvert-${PACKAGE_LBL}.m" "${MATLAB_TREE}\LogConvert.m"
-SectionEnd
-
-; Copy driver files
-Section "-Drivers" InSecDrivers
-  SetOutPath "$INSTDIR\drivers"
-  File "${PROJECT_ROOT}\flight\Project\Windows USB\TauLabs-CDC.inf"
-SectionEnd
-
-; Preinstall OpenPilot CDC driver
-Section "CDC driver" InSecInstallDrivers
-  InitPluginsDir
-  SetOutPath "$PLUGINSDIR"
-  ${If} ${RunningX64}
-    File "/oname=dpinst.exe" "${NSIS_DATA_TREE}\redist\dpinst_x64.exe"
-  ${Else}
-    File "/oname=dpinst.exe" "${NSIS_DATA_TREE}\redist\dpinst_x86.exe"
-  ${EndIf}
-  ExecWait '"$PLUGINSDIR\dpinst.exe" /lm /path "$INSTDIR\drivers"'
-SectionEnd
-
-; AeroSimRC plugin files
-Section "AeroSimRC plugin" InSecAeroSimRC
-  SetOutPath "$INSTDIR\misc\AeroSIM-RC"
-  File /r "${AEROSIMRC_TREE}\*"
-SectionEnd
-
-Section "Shortcuts" InSecShortcuts
-  ; Create desktop and start menu shortcuts
-  SetOutPath "$INSTDIR"
-  CreateDirectory "$SMPROGRAMS\Tau Labs"
-  CreateShortCut "$SMPROGRAMS\Tau Labs\Tau Labs GCS.lnk" "$INSTDIR\bin\taulabsgcs.exe" \
-	"" "$INSTDIR\bin\taulabsgcs.exe" 0 "" "" "${PRODUCT_NAME} ${PRODUCT_VERSION}. ${BUILD_DESCRIPTION}"
-  CreateShortCut "$SMPROGRAMS\Tau Labs\Tau Labs GCS (clean configuration).lnk" "$INSTDIR\bin\taulabsgcs.exe" \
-	"-clean-config" "$INSTDIR\bin\taulabsgcs.exe" 0 "" "" "${PRODUCT_NAME} ${PRODUCT_VERSION}. ${BUILD_DESCRIPTION}"
-  CreateShortCut "$SMPROGRAMS\Tau Labs\Tau Labs ChangeLog.lnk" "$INSTDIR\HISTORY.txt" \
-	"" "$INSTDIR\bin\taulabsgcs.exe" 0
-  CreateShortCut "$SMPROGRAMS\Tau Labs\Tau Labs Website.lnk" "http://taulabs.org" \
-	"" "$INSTDIR\bin\taulabsgcs.exe" 0
-  CreateShortCut "$DESKTOP\Tau Labs GCS.lnk" "$INSTDIR\bin\taulabsgcs.exe" \
-  	"" "$INSTDIR\bin\taulabsgcs.exe" 0 "" "" "${PRODUCT_NAME} ${PRODUCT_VERSION}. ${BUILD_DESCRIPTION}"
-  CreateShortCut "$SMPROGRAMS\Tau Labs\Uninstall.lnk" "$INSTDIR\Uninstall.exe" "" "$INSTDIR\Uninstall.exe" 0
-SectionEnd
-
-Section ; create uninstall info
-  ; Write the installation path into the registry
-  WriteRegStr HKCU "Software\TauLabs" "Install Location" $INSTDIR
-
-  ; Write the uninstall keys for Windows
-  WriteRegStr HKCU "Software\Microsoft\Windows\CurrentVersion\Uninstall\TauLabs" "DisplayName" "Tau Labs GCS"
-  WriteRegStr HKCU "Software\Microsoft\Windows\CurrentVersion\Uninstall\TauLabs" "UninstallString" '"$INSTDIR\Uninstall.exe"'
-  WriteRegDWORD HKCU "Software\Microsoft\Windows\CurrentVersion\Uninstall\TauLabs" "NoModify" 1
-  WriteRegDWORD HKCU "Software\Microsoft\Windows\CurrentVersion\Uninstall\TauLabs" "NoRepair" 1
-
-  ; Create uninstaller
-  WriteUninstaller "$INSTDIR\Uninstall.exe"
-SectionEnd
-
-;--------------------------------
-; Installer section descriptions
-
-  !insertmacro MUI_FUNCTION_DESCRIPTION_BEGIN
-    !insertmacro MUI_DESCRIPTION_TEXT ${InSecCore} $(DESC_InSecCore)
-    !insertmacro MUI_DESCRIPTION_TEXT ${InSecPlugins} $(DESC_InSecPlugins)
-    !insertmacro MUI_DESCRIPTION_TEXT ${InSecResources} $(DESC_InSecResources)
-    !insertmacro MUI_DESCRIPTION_TEXT ${InSecSounds} $(DESC_InSecSounds)
-    !insertmacro MUI_DESCRIPTION_TEXT ${InSecLocalization} $(DESC_InSecLocalization)
-    !insertmacro MUI_DESCRIPTION_TEXT ${InSecFirmware} $(DESC_InSecFirmware)
-    !insertmacro MUI_DESCRIPTION_TEXT ${InSecUtilities} $(DESC_InSecUtilities)
-    !insertmacro MUI_DESCRIPTION_TEXT ${InSecDrivers} $(DESC_InSecDrivers)
-    !insertmacro MUI_DESCRIPTION_TEXT ${InSecInstallDrivers} $(DESC_InSecInstallDrivers)
-    !insertmacro MUI_DESCRIPTION_TEXT ${InSecAeroSimRC} $(DESC_InSecAeroSimRC)
-    !insertmacro MUI_DESCRIPTION_TEXT ${InSecShortcuts} $(DESC_InSecShortcuts)
-  !insertmacro MUI_FUNCTION_DESCRIPTION_END
-
-;--------------------------------
-; Installer functions
-
-Function .onInit
-
-  SetShellVarContext all
-  !insertmacro MUI_LANGDLL_DISPLAY
-
-FunctionEnd
-
-;--------------------------------
-; Uninstaller sections
-
-Section "un.Tau Labs GCS" UnSecProgram
-  ; Remove installed files and/or directories
-  RMDir /r /rebootok "$INSTDIR\bin"
-  RMDir /r /rebootok "$INSTDIR\lib"
-  RMDir /r /rebootok "$INSTDIR\share"
-  RMDir /r /rebootok "$INSTDIR\firmware"
-  RMDir /r /rebootok "$INSTDIR\utilities"
-  RMDir /r /rebootok "$INSTDIR\drivers"
-  RMDir /r /rebootok "$INSTDIR\misc"
-  Delete /rebootok "$INSTDIR\HISTORY.txt"
-  Delete /rebootok "$INSTDIR\Uninstall.exe"
-
-  ; Remove directory
-  RMDir /rebootok "$INSTDIR"
-
-  ; Remove registry keys
-  DeleteRegKey HKCU "Software\Microsoft\Windows\CurrentVersion\Uninstall\TauLabs"
-  DeleteRegKey HKCU "Software\TauLabs"
-
-  ; Remove shortcuts, if any
-  SetShellVarContext all
-  Delete /rebootok "$DESKTOP\Tau Labs GCS.lnk"
-  Delete /rebootok "$SMPROGRAMS\Tau Labs\*"
-  RMDir /rebootok "$SMPROGRAMS\Tau Labs"
-SectionEnd
-
-Section "un.Maps cache" UnSecCache
-  ; Remove maps cache
-  SetShellVarContext current
-  RMDir /r /rebootok "$APPDATA\TauLabs\mapscache"
-SectionEnd
-
-Section /o "un.Configuration" UnSecConfig
-  ; Remove configuration
-  SetShellVarContext current
-  Delete /rebootok "$APPDATA\TauLabs\TauLabs*.db"
-  Delete /rebootok "$APPDATA\TauLabs\TauLabs*.xml"
-  Delete /rebootok "$APPDATA\TauLabs\TauLabs*.ini"
-SectionEnd
-
-Section "-un.Profile" UnSecProfile
-  ; Remove TauLabs user profile subdirectory if empty
-  SetShellVarContext current
-  RMDir "$APPDATA\TauLabs"
-SectionEnd
-
-;--------------------------------
-; Uninstall section descriptions
-
-  !insertmacro MUI_UNFUNCTION_DESCRIPTION_BEGIN
-    !insertmacro MUI_DESCRIPTION_TEXT ${UnSecProgram} $(DESC_UnSecProgram)
-    !insertmacro MUI_DESCRIPTION_TEXT ${UnSecCache} $(DESC_UnSecCache)
-    !insertmacro MUI_DESCRIPTION_TEXT ${UnSecConfig} $(DESC_UnSecConfig)
-  !insertmacro MUI_UNFUNCTION_DESCRIPTION_END
-
-;--------------------------------
-; Uninstaller functions
-
-Function un.onInit
-
-  SetShellVarContext all
-  !insertmacro MUI_UNGETLANGUAGE
-
-FunctionEnd
-
-;--------------------------------
-; Function to run the application from installer
-
-Function RunApplication
-
-  Exec '"$INSTDIR\bin\taulabsgcs.exe"'
-
-FunctionEnd
+#
+# Project: TauLabs
+# NSIS configuration file for TauLabs GCS
+# Tau Labs, http://taulabs.org, Copyright (C) 2012-2013
+# The OpenPilot Team, http://www.openpilot.org, Copyright (C) 2010-2012.
+#
+# This program is free software; you can redistribute it and/or modify
+# it under the terms of the GNU General Public License as published by
+# the Free Software Foundation; either version 3 of the License, or
+# (at your option) any later version.
+#
+# This program is distributed in the hope that it will be useful, but
+# WITHOUT ANY WARRANTY; without even the implied warranty of MERCHANTABILITY
+# or FITNESS FOR A PARTICULAR PURPOSE. See the GNU General Public License
+# for more details.
+#
+# You should have received a copy of the GNU General Public License along
+# with this program; if not, write to the Free Software Foundation, Inc.,
+# 59 Temple Place, Suite 330, Boston, MA 02111-1307 USA
+#
+
+# This script requires Unicode NSIS 2.46 or higher:
+# http://www.scratchpaper.com/
+
+# TODO:
+#  - install only built/used modules, not a whole directory.
+#  - remove only installed files, not a whole directory.
+
+;--------------------------------
+; Includes
+
+!include "x64.nsh"
+
+;--------------------------------
+; Paths
+
+  ; Tree root locations (relative to this script location)
+  !define PROJECT_ROOT   "..\.."
+  !define NSIS_DATA_TREE "."
+  !define GCS_BUILD_TREE "..\..\build\ground\gcs"
+  !define UAVO_SYNTH_TREE "..\..\build\uavobject-synthetics"
+  !define MATLAB_TREE "..\..\build\matlab"
+  !define AEROSIMRC_TREE "..\..\build\ground\AeroSIM-RC"
+
+  ; Default installation folder
+  InstallDir "$PROGRAMFILES\TauLabs"
+
+  ; Get installation folder from registry if available
+  InstallDirRegKey HKLM "Software\TauLabs" "Install Location"
+
+;--------------------------------
+; Version information
+
+  ; Program name and installer file
+  !define PRODUCT_NAME "TauLabs GCS"
+  !define INSTALLER_NAME "TauLabs GCS Installer"
+
+  ; Read automatically generated version info
+; !define PACKAGE_LBL "${DATE}-${TAG_OR_HASH8}"
+; !define PACKAGE_DIR "..\..\build\package-$${PACKAGE_LBL}"
+; !define OUT_FILE "TauLabs-$${PACKAGE_LBL}-install.exe"
+; !define FIRMWARE_DIR "firmware-$${PACKAGE_LBL}"
+; !define PRODUCT_VERSION "0.0.0.0"
+; !define FILE_VERSION "${TAG_OR_BRANCH}:${HASH8} ${DATETIME}"
+; !define BUILD_DESCRIPTION "${TAG_OR_BRANCH}:${HASH8} built using ${ORIGIN} as origin, committed ${DATETIME} as ${HASH}"
+  !include "${GCS_BUILD_TREE}\taulabs.nsh"
+
+  Name "${PRODUCT_NAME}"
+  OutFile "${PACKAGE_DIR}\${OUT_FILE}"
+
+  VIProductVersion ${PRODUCT_VERSION}
+  VIAddVersionKey "ProductName" "${INSTALLER_NAME}"
+  VIAddVersionKey "FileVersion" "${FILE_VERSION}"
+  VIAddVersionKey "Comments" "${INSTALLER_NAME}. ${BUILD_DESCRIPTION}"
+  VIAddVersionKey "CompanyName" "TauLabs, http://taulabs.org"
+  VIAddVersionKey "LegalCopyright" "© 2012-2013 Tau Labs, 2010-2012 The OpenPilot Team"
+  VIAddVersionKey "FileDescription" "${INSTALLER_NAME}"
+
+;--------------------------------
+; Installer interface and base settings
+
+  !include "MUI2.nsh"
+  !define MUI_ABORTWARNING
+
+  ; Adds an XP manifest to the installer
+  XPStyle on
+
+  ; Request application privileges for Windows Vista/7
+  RequestExecutionLevel admin
+
+  ; Compression level
+  SetCompressor /solid lzma
+
+;--------------------------------
+; Branding
+
+  BrandingText "© 2012-2013 Tau Labs, http://taulabs.org. 2010-2012 The OpenPilot Team, http://www.openpilot.org"
+
+  !define MUI_ICON "${NSIS_DATA_TREE}\resources\taulabs.ico"
+  !define MUI_HEADERIMAGE
+  !define MUI_HEADERIMAGE_BITMAP "${NSIS_DATA_TREE}\resources\header.bmp"
+  !define MUI_HEADERIMAGE_BITMAP_NOSTRETCH
+  !define MUI_WELCOMEFINISHPAGE_BITMAP "${NSIS_DATA_TREE}\resources\welcome.bmp"
+  !define MUI_WELCOMEFINISHPAGE_BITMAP_NOSTRETCH
+  !define MUI_UNWELCOMEFINISHPAGE_BITMAP "${NSIS_DATA_TREE}\resources\welcome.bmp"
+  !define MUI_UNWELCOMEFINISHPAGE_BITMAP_NOSTRETCH
+
+;--------------------------------
+; Language selection dialog settings
+
+  ; Remember the installer language
+  !define MUI_LANGDLL_REGISTRY_ROOT "HKCU" 
+  !define MUI_LANGDLL_REGISTRY_KEY "Software\TauLabs" 
+  !define MUI_LANGDLL_REGISTRY_VALUENAME "Installer Language"
+  !define MUI_LANGDLL_ALWAYSSHOW
+
+;--------------------------------
+; Settings for MUI_PAGE_FINISH
+  !define MUI_FINISHPAGE_RUN
+  !define MUI_FINISHPAGE_SHOWREADME "$INSTDIR\HISTORY.txt"
+  !define MUI_FINISHPAGE_RUN_FUNCTION "RunApplication"
+
+;--------------------------------
+; Pages
+
+  !insertmacro MUI_PAGE_WELCOME
+  !insertmacro MUI_PAGE_LICENSE "$(LicenseFile)"
+  !insertmacro MUI_PAGE_COMPONENTS
+  !insertmacro MUI_PAGE_DIRECTORY
+  !insertmacro MUI_PAGE_INSTFILES
+  !insertmacro MUI_PAGE_FINISH
+
+  !insertmacro MUI_UNPAGE_WELCOME
+  !insertmacro MUI_UNPAGE_CONFIRM
+  !insertmacro MUI_UNPAGE_COMPONENTS
+  !insertmacro MUI_UNPAGE_INSTFILES
+  !insertmacro MUI_UNPAGE_FINISH
+
+;--------------------------------
+; Supported languages, license files and translations
+
+  !include "${NSIS_DATA_TREE}\translations\languages.nsh"
+
+;--------------------------------
+; Reserve files
+
+  ; If you are using solid compression, files that are required before
+  ; the actual installation should be stored first in the data block,
+  ; because this will make your installer start faster.
+
+  !insertmacro MUI_RESERVEFILE_LANGDLL
+
+;--------------------------------
+; Installer sections
+
+; Copy GCS core files
+Section "Core files" InSecCore
+  SectionIn RO
+  SetOutPath "$INSTDIR\bin"
+  File /r "${GCS_BUILD_TREE}\bin\*"
+  SetOutPath "$INSTDIR"
+  File "${PROJECT_ROOT}\HISTORY.txt"
+SectionEnd
+
+; Copy GCS plugins
+Section "-Plugins" InSecPlugins
+  SectionIn RO
+  SetOutPath "$INSTDIR\lib\taulabs\plugins"
+  File /r "${GCS_BUILD_TREE}\lib\taulabs\plugins\*.dll"
+  File /r "${GCS_BUILD_TREE}\lib\taulabs\plugins\*.pluginspec"
+SectionEnd
+
+; Copy GCS resources
+Section "-Resources" InSecResources
+  SetOutPath "$INSTDIR\share\taulabs\default_configurations"
+  File /r "${GCS_BUILD_TREE}\share\taulabs\default_configurations\*"
+  SetOutPath "$INSTDIR\share\taulabs\stylesheets"
+  File /r "${GCS_BUILD_TREE}\share\taulabs\stylesheets\*"
+  SetOutPath "$INSTDIR\share\taulabs\diagrams"
+  File /r "${GCS_BUILD_TREE}\share\taulabs\diagrams\*"
+  SetOutPath "$INSTDIR\share\taulabs\dials"
+  File /r "${GCS_BUILD_TREE}\share\taulabs\dials\*"
+  SetOutPath "$INSTDIR\share\taulabs\mapicons"
+  File /r "${GCS_BUILD_TREE}\share\taulabs\mapicons\*"
+  SetOutPath "$INSTDIR\share\taulabs\models"
+  File /r "${GCS_BUILD_TREE}\share\taulabs\models\*"
+  SetOutPath "$INSTDIR\share\taulabs\pfd"
+  File /r "${GCS_BUILD_TREE}\share\taulabs\pfd\*"
+SectionEnd
+
+; Copy Notify plugin sound files
+Section "-Sound files" InSecSounds
+  SetOutPath "$INSTDIR\share\taulabs\sounds"
+  File /r "${GCS_BUILD_TREE}\share\taulabs\sounds\*"
+SectionEnd
+
+; Copy localization files
+; Disabled until GCS source is stable and properly localized
+Section "-Localization" InSecLocalization
+  SetOutPath "$INSTDIR\share\taulabs\translations"
+; File /r "${GCS_BUILD_TREE}\share\taulabs\translations\taulabs_*.qm"
+  File /r "${GCS_BUILD_TREE}\share\taulabs\translations\qt_*.qm"
+SectionEnd
+
+; Copy firmware files
+Section "Firmware" InSecFirmware
+; SetOutPath "$INSTDIR\firmware\${FIRMWARE_DIR}"
+; File /r "${PACKAGE_DIR}\${FIRMWARE_DIR}\*"
+  SetOutPath "$INSTDIR\firmware"
+  File "${PACKAGE_DIR}\${FIRMWARE_DIR}\fw_brain-${PACKAGE_LBL}.tlfw"
+ SectionEnd
+
+; Copy utility files
+Section "-Utilities" InSecUtilities
+  SetOutPath "$INSTDIR\utilities"
+  File "/oname=LogConvert-${PACKAGE_LBL}.m" "${MATLAB_TREE}\LogConvert.m"
+SectionEnd
+
+; Copy driver files
+Section "-Drivers" InSecDrivers
+  SetOutPath "$INSTDIR\drivers"
+  File "${PROJECT_ROOT}\flight\Project\Windows USB\TauLabs-CDC.inf"
+SectionEnd
+
+; Preinstall OpenPilot CDC driver
+Section "CDC driver" InSecInstallDrivers
+  InitPluginsDir
+  SetOutPath "$PLUGINSDIR"
+  ${If} ${RunningX64}
+    File "/oname=dpinst.exe" "${NSIS_DATA_TREE}\redist\dpinst_x64.exe"
+  ${Else}
+    File "/oname=dpinst.exe" "${NSIS_DATA_TREE}\redist\dpinst_x86.exe"
+  ${EndIf}
+  ExecWait '"$PLUGINSDIR\dpinst.exe" /lm /path "$INSTDIR\drivers"'
+SectionEnd
+
+; AeroSimRC plugin files
+Section "AeroSimRC plugin" InSecAeroSimRC
+  SetOutPath "$INSTDIR\misc\AeroSIM-RC"
+  File /r "${AEROSIMRC_TREE}\*"
+SectionEnd
+
+Section "Shortcuts" InSecShortcuts
+  ; Create desktop and start menu shortcuts
+  SetOutPath "$INSTDIR"
+  CreateDirectory "$SMPROGRAMS\Tau Labs"
+  CreateShortCut "$SMPROGRAMS\Tau Labs\Tau Labs GCS.lnk" "$INSTDIR\bin\taulabsgcs.exe" \
+	"" "$INSTDIR\bin\taulabsgcs.exe" 0 "" "" "${PRODUCT_NAME} ${PRODUCT_VERSION}. ${BUILD_DESCRIPTION}"
+  CreateShortCut "$SMPROGRAMS\Tau Labs\Tau Labs GCS (clean configuration).lnk" "$INSTDIR\bin\taulabsgcs.exe" \
+	"-clean-config" "$INSTDIR\bin\taulabsgcs.exe" 0 "" "" "${PRODUCT_NAME} ${PRODUCT_VERSION}. ${BUILD_DESCRIPTION}"
+  CreateShortCut "$SMPROGRAMS\Tau Labs\Tau Labs ChangeLog.lnk" "$INSTDIR\HISTORY.txt" \
+	"" "$INSTDIR\bin\taulabsgcs.exe" 0
+  CreateShortCut "$SMPROGRAMS\Tau Labs\Tau Labs Website.lnk" "http://taulabs.org" \
+	"" "$INSTDIR\bin\taulabsgcs.exe" 0
+  CreateShortCut "$DESKTOP\Tau Labs GCS.lnk" "$INSTDIR\bin\taulabsgcs.exe" \
+  	"" "$INSTDIR\bin\taulabsgcs.exe" 0 "" "" "${PRODUCT_NAME} ${PRODUCT_VERSION}. ${BUILD_DESCRIPTION}"
+  CreateShortCut "$SMPROGRAMS\Tau Labs\Uninstall.lnk" "$INSTDIR\Uninstall.exe" "" "$INSTDIR\Uninstall.exe" 0
+SectionEnd
+
+Section ; create uninstall info
+  ; Write the installation path into the registry
+  WriteRegStr HKCU "Software\TauLabs" "Install Location" $INSTDIR
+
+  ; Write the uninstall keys for Windows
+  WriteRegStr HKCU "Software\Microsoft\Windows\CurrentVersion\Uninstall\TauLabs" "DisplayName" "Tau Labs GCS"
+  WriteRegStr HKCU "Software\Microsoft\Windows\CurrentVersion\Uninstall\TauLabs" "UninstallString" '"$INSTDIR\Uninstall.exe"'
+  WriteRegDWORD HKCU "Software\Microsoft\Windows\CurrentVersion\Uninstall\TauLabs" "NoModify" 1
+  WriteRegDWORD HKCU "Software\Microsoft\Windows\CurrentVersion\Uninstall\TauLabs" "NoRepair" 1
+
+  ; Create uninstaller
+  WriteUninstaller "$INSTDIR\Uninstall.exe"
+SectionEnd
+
+;--------------------------------
+; Installer section descriptions
+
+  !insertmacro MUI_FUNCTION_DESCRIPTION_BEGIN
+    !insertmacro MUI_DESCRIPTION_TEXT ${InSecCore} $(DESC_InSecCore)
+    !insertmacro MUI_DESCRIPTION_TEXT ${InSecPlugins} $(DESC_InSecPlugins)
+    !insertmacro MUI_DESCRIPTION_TEXT ${InSecResources} $(DESC_InSecResources)
+    !insertmacro MUI_DESCRIPTION_TEXT ${InSecSounds} $(DESC_InSecSounds)
+    !insertmacro MUI_DESCRIPTION_TEXT ${InSecLocalization} $(DESC_InSecLocalization)
+    !insertmacro MUI_DESCRIPTION_TEXT ${InSecFirmware} $(DESC_InSecFirmware)
+    !insertmacro MUI_DESCRIPTION_TEXT ${InSecUtilities} $(DESC_InSecUtilities)
+    !insertmacro MUI_DESCRIPTION_TEXT ${InSecDrivers} $(DESC_InSecDrivers)
+    !insertmacro MUI_DESCRIPTION_TEXT ${InSecInstallDrivers} $(DESC_InSecInstallDrivers)
+    !insertmacro MUI_DESCRIPTION_TEXT ${InSecAeroSimRC} $(DESC_InSecAeroSimRC)
+    !insertmacro MUI_DESCRIPTION_TEXT ${InSecShortcuts} $(DESC_InSecShortcuts)
+  !insertmacro MUI_FUNCTION_DESCRIPTION_END
+
+;--------------------------------
+; Installer functions
+
+Function .onInit
+
+  SetShellVarContext all
+  !insertmacro MUI_LANGDLL_DISPLAY
+
+FunctionEnd
+
+;--------------------------------
+; Uninstaller sections
+
+Section "un.Tau Labs GCS" UnSecProgram
+  ; Remove installed files and/or directories
+  RMDir /r /rebootok "$INSTDIR\bin"
+  RMDir /r /rebootok "$INSTDIR\lib"
+  RMDir /r /rebootok "$INSTDIR\share"
+  RMDir /r /rebootok "$INSTDIR\firmware"
+  RMDir /r /rebootok "$INSTDIR\utilities"
+  RMDir /r /rebootok "$INSTDIR\drivers"
+  RMDir /r /rebootok "$INSTDIR\misc"
+  Delete /rebootok "$INSTDIR\HISTORY.txt"
+  Delete /rebootok "$INSTDIR\Uninstall.exe"
+
+  ; Remove directory
+  RMDir /rebootok "$INSTDIR"
+
+  ; Remove registry keys
+  DeleteRegKey HKCU "Software\Microsoft\Windows\CurrentVersion\Uninstall\TauLabs"
+  DeleteRegKey HKCU "Software\TauLabs"
+
+  ; Remove shortcuts, if any
+  SetShellVarContext all
+  Delete /rebootok "$DESKTOP\Tau Labs GCS.lnk"
+  Delete /rebootok "$SMPROGRAMS\Tau Labs\*"
+  RMDir /rebootok "$SMPROGRAMS\Tau Labs"
+SectionEnd
+
+Section "un.Maps cache" UnSecCache
+  ; Remove maps cache
+  SetShellVarContext current
+  RMDir /r /rebootok "$APPDATA\TauLabs\mapscache"
+SectionEnd
+
+Section /o "un.Configuration" UnSecConfig
+  ; Remove configuration
+  SetShellVarContext current
+  Delete /rebootok "$APPDATA\TauLabs\TauLabs*.db"
+  Delete /rebootok "$APPDATA\TauLabs\TauLabs*.xml"
+  Delete /rebootok "$APPDATA\TauLabs\TauLabs*.ini"
+SectionEnd
+
+Section "-un.Profile" UnSecProfile
+  ; Remove TauLabs user profile subdirectory if empty
+  SetShellVarContext current
+  RMDir "$APPDATA\TauLabs"
+SectionEnd
+
+;--------------------------------
+; Uninstall section descriptions
+
+  !insertmacro MUI_UNFUNCTION_DESCRIPTION_BEGIN
+    !insertmacro MUI_DESCRIPTION_TEXT ${UnSecProgram} $(DESC_UnSecProgram)
+    !insertmacro MUI_DESCRIPTION_TEXT ${UnSecCache} $(DESC_UnSecCache)
+    !insertmacro MUI_DESCRIPTION_TEXT ${UnSecConfig} $(DESC_UnSecConfig)
+  !insertmacro MUI_UNFUNCTION_DESCRIPTION_END
+
+;--------------------------------
+; Uninstaller functions
+
+Function un.onInit
+
+  SetShellVarContext all
+  !insertmacro MUI_UNGETLANGUAGE
+
+FunctionEnd
+
+;--------------------------------
+; Function to run the application from installer
+
+Function RunApplication
+
+  Exec '"$INSTDIR\bin\taulabsgcs.exe"'
+
+FunctionEnd