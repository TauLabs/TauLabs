#!/usr/bin/env bash -e -v

APP="${1?}"
PLUGINS="${APP}/Contents/Plugins"
<<<<<<< HEAD
QT_DIR=$(otool -L "${APP}/Contents/MacOS/Tau Labs GCS"  | sed -n -e 's/\/QtCore\.framework.*//p' | sed -n -E 's:^.::p')
#QT_DIR="../tools/Qt5.4.0/5.4/clang_64/lib"
=======
>>>>>>> e1751365

# Specify a list of all the qml directories that need imports
QMLDIR="${APP}/Contents/Resources/welcome"

# macdeployqt will copy all the Qt5 binaries to the app bundle and relink as appropriate

#pushd/popd: workaround QTBUG-46404 -- need to be next to macdeployqt's path

pushd "${QT_SDK_BIN_PATH}"

./macdeployqt "${APP}" -verbose=2 -no-strip -always-overwrite -qmldir="$QMLDIR"

popd

# Copy SDL files
echo "Copying SDL"
cp -r "$HOME/SDL/SDL.framework" "${APP}/Contents/Frameworks/"

# these are optional
echo "Changing package identification of SDL"
install_name_tool -id \
       @executable_path/../Frameworks/SDL.framework/SDL \
       "${APP}/Contents/Frameworks/SDL.framework/SDL" || true
install_name_tool -change \
       @rpath/SDL.framework/Versions/A/SDL \
       "@executable_path/../Frameworks/SDL.framework/SDL" \
       "${APP}/Contents/Plugins/libsdlgamepad.1.dylib" || true<|MERGE_RESOLUTION|>--- conflicted
+++ resolved
@@ -2,11 +2,8 @@
 
 APP="${1?}"
 PLUGINS="${APP}/Contents/Plugins"
-<<<<<<< HEAD
 QT_DIR=$(otool -L "${APP}/Contents/MacOS/Tau Labs GCS"  | sed -n -e 's/\/QtCore\.framework.*//p' | sed -n -E 's:^.::p')
 #QT_DIR="../tools/Qt5.4.0/5.4/clang_64/lib"
-=======
->>>>>>> e1751365
 
 # Specify a list of all the qml directories that need imports
 QMLDIR="${APP}/Contents/Resources/welcome"
