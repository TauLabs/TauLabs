--- conflicted
+++ resolved
@@ -672,11 +672,7 @@
 all_$(1)_clean: $$(addsuffix _clean, $$(filter ef_$(1), $$(EF_TARGETS)))
 endef
 
-<<<<<<< HEAD
-ALL_BOARDS := coptercontrol pipxtreme revolution revomini osd freedom discoveryf3 discoveryf4
-=======
-ALL_BOARDS := coptercontrol pipxtreme revolution revomini osd freedom quanton
->>>>>>> 5000c5ba
+ALL_BOARDS := coptercontrol pipxtreme revolution revomini osd freedom discoveryf3 discoveryf4 quanton
 
 # Friendly names of each board (used to find source tree)
 coptercontrol_friendly := CopterControl
@@ -685,12 +681,9 @@
 revomini_friendly      := RevoMini
 freedom_friendly       := Freedom
 osd_friendly           := OSD
-<<<<<<< HEAD
+discoveryf3_friendly   := DiscoveryF3
 discoveryf4_friendly   := DiscoveryF4
-discoveryf3_friendly   := DiscoveryF3
-=======
 quanton_friendly       := Quanton
->>>>>>> 5000c5ba
 
 # Short names of each board (used to display board name in parallel builds)
 coptercontrol_short    := 'cc  '
@@ -699,6 +692,8 @@
 revomini_short         := 'rm  '
 freedom_short          := 'free'
 osd_short              := 'osd '
+discoveryf3_short      := 'df3 '
+discoveryf4_short      := 'df4 '
 quanton_short          := 'quan'
 
 # Start out assuming that we'll build fw, bl and bu for all boards
@@ -720,11 +715,7 @@
 
 # FIXME: The BU image doesn't work for F4 boards so we need to
 #        filter them out to prevent errors.
-<<<<<<< HEAD
-BU_BOARDS  := $(filter-out revolution revomini osd freedom discoveryf4, $(BU_BOARDS))
-=======
 BU_BOARDS  := $(filter-out revolution revomini osd freedom quanton, $(BU_BOARDS))
->>>>>>> 5000c5ba
 
 # Generate the targets for whatever boards are left in each list
 FW_TARGETS := $(addprefix fw_, $(FW_BOARDS))
