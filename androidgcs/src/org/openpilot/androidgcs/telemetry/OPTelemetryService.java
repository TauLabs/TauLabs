/**
 ******************************************************************************
 * @file       OPTelemetryService.java
 * @author     The OpenPilot Team, http://www.openpilot.org Copyright (C) 2012.
 * @brief      Provides UAVTalk telemetry over multiple physical links.  The
 *             details of each of these are in their respective connection
 *             classes.  This mostly creates those threads based on the selected
 *             preferences.
 * @see        The GNU Public License (GPL) Version 3
 *
 *****************************************************************************/
/*
 * This program is free software; you can redistribute it and/or modify
 * it under the terms of the GNU General Public License as published by
 * the Free Software Foundation; either version 3 of the License, or
 * (at your option) any later version.
 *
 * This program is distributed in the hope that it will be useful, but
 * WITHOUT ANY WARRANTY; without even the implied warranty of MERCHANTABILITY
 * or FITNESS FOR A PARTICULAR PURPOSE. See the GNU General Public License
 * for more details.
 *
 * You should have received a copy of the GNU General Public License along
 * with this program; if not, write to the Free Software Foundation, Inc.,
 * 59 Temple Place, Suite 330, Boston, MA 02111-1307 USA
 */
package org.openpilot.androidgcs.telemetry;

import java.io.IOException;
import java.lang.ref.WeakReference;
import java.util.Observable;
import java.util.Observer;

import org.openpilot.uavtalk.Telemetry;
import org.openpilot.uavtalk.TelemetryMonitor;
import org.openpilot.uavtalk.UAVDataObject;
import org.openpilot.uavtalk.UAVObjectManager;
import org.openpilot.uavtalk.UAVTalk;
import org.openpilot.uavtalk.uavobjects.UAVObjectsInitialize;

import android.app.Service;
import android.content.Intent;
import android.content.SharedPreferences;
import android.os.Binder;
import android.os.Handler;
import android.os.HandlerThread;
import android.os.IBinder;
import android.os.Looper;
import android.os.Message;
import android.os.Process;
import android.preference.PreferenceManager;
import android.util.Log;
import android.widget.Toast;

public class OPTelemetryService extends Service {

	// Logging settings
	private final String TAG = OPTelemetryService.class.getSimpleName();
	public static int LOGLEVEL = 2;
	public static boolean DEBUG = LOGLEVEL > 1;
	public static boolean WARN = LOGLEVEL > 0;

	// Intent category
	public final static String INTENT_CATEGORY_GCS        = "org.openpilot.intent.category.GCS";

	// Intent actions
	public final static String INTENT_ACTION_CONNECTED    = "org.openpilot.intent.action.CONNECTED";
	public final static String INTENT_ACTION_DISCONNECTED = "org.openpilot.intent.action.DISCONNECTED";

	// Variables for local message handler thread
	private Looper mServiceLooper;
	private ServiceHandler mServiceHandler;
	private static HandlerThread thread;

	// Message ids
	static final int MSG_START        = 0;
	static final int MSG_CONNECT      = 1;
	static final int MSG_DISCONNECT   = 3;
	static final int MSG_TOAST        = 100;

	private boolean terminate = false;

	private Thread activeTelem;
	private TelemetryTask telemTask;

	private final IBinder mBinder = new LocalBinder();

	static class ServiceHandler extends Handler {
	    private final WeakReference<OPTelemetryService> mService;

	    ServiceHandler(OPTelemetryService service, Looper looper) {
	    	super(looper);
	        mService = new WeakReference<OPTelemetryService>(service);
	    }

	    @Override
	    public void handleMessage(Message msg)
	    {
	    	OPTelemetryService service = mService.get();
	         if (service != null) {
	              service.handleMessage(msg);
	         }
	    }
	}

	void handleMessage(Message msg) {
		switch(msg.arg1) {
		case MSG_START:
			stopSelf(msg.arg2);
			break;
		case MSG_CONNECT:
			terminate = false;
			int connection_type;
			SharedPreferences prefs = PreferenceManager.getDefaultSharedPreferences(OPTelemetryService.this);
			try {
				connection_type = Integer.decode(prefs.getString("connection_type", ""));
			} catch (NumberFormatException e) {
				connection_type = 0;
			}

			switch(connection_type) {
			case 0: // No connection
				return;
			case 1:
				Toast.makeText(getApplicationContext(), "Attempting fake connection", Toast.LENGTH_SHORT).show();
				activeTelem = new FakeTelemetryThread();
				break;
			case 2:
				Toast.makeText(getApplicationContext(), "Attempting BT connection", Toast.LENGTH_SHORT).show();
				activeTelem = new BTTelemetryThread();
				break;
			case 3:
				Toast.makeText(getApplicationContext(), "Attempting TCP connection", Toast.LENGTH_SHORT).show();
				telemTask = new TcpUAVTalk(this);
				activeTelem = new Thread(telemTask);
				break;
			case 4:
				Toast.makeText(getApplicationContext(), "Attempting USB HID connection", Toast.LENGTH_SHORT).show();
				telemTask = new HidUAVTalk(this);
				activeTelem = new Thread(telemTask);
				break;
			default:
				throw new Error("Unsupported");
			}
			activeTelem.start();
			break;
		case MSG_DISCONNECT:
			Toast.makeText(getApplicationContext(), "Disconnect requested", Toast.LENGTH_SHORT).show();
			if (DEBUG) Log.d(TAG, "Calling disconnect");
			terminate = true;
<<<<<<< HEAD
			if (activeTelem != null) {
=======
			if (telemTask != null) {
				telemTask.disconnect();
				telemTask = null;

				try {
					activeTelem.join();
				} catch (InterruptedException e) {
					e.printStackTrace();
				}
			}
			else  if (activeTelem != null) {
>>>>>>> d0bb6c38
				activeTelem.interrupt();
				try {
					activeTelem.join();
				} catch (InterruptedException e) {
					e.printStackTrace();
				}
				activeTelem = null;
			}
<<<<<<< HEAD
=======
			if (DEBUG) Log.d(TAG, "Telemetry thread terminated");
>>>>>>> d0bb6c38
			Intent intent = new Intent();
			intent.setAction(INTENT_ACTION_DISCONNECTED);
			sendBroadcast(intent,null);

			stopSelf();

			break;
		case MSG_TOAST:
			Toast.makeText(this, (String) msg.obj, Toast.LENGTH_SHORT).show();
			break;
		default:
			System.out.println(msg.toString());
			throw new Error("Invalid message");
		}
	}

	/**
	 * Called when the service starts.  It creates a thread to handle messages (e.g. connect and disconnect)
	 * and based on the stored preference will send itself a connect signal if needed.
	 */
	public void startup() {
		Toast.makeText(getApplicationContext(), "Telemetry service starting", Toast.LENGTH_SHORT).show();

		thread = new HandlerThread("TelemetryServiceHandler", Process.THREAD_PRIORITY_BACKGROUND);
		thread.start();

		// Get the HandlerThread's Looper and use it for our Handler
		mServiceLooper = thread.getLooper();
		mServiceHandler = new ServiceHandler(this, mServiceLooper);

		SharedPreferences prefs = PreferenceManager.getDefaultSharedPreferences(OPTelemetryService.this);
		if(prefs.getBoolean("autoconnect", false)) {
			Message msg = mServiceHandler.obtainMessage();
			msg.arg1 = MSG_CONNECT;
			msg.arg2 = 0;
			mServiceHandler.sendMessage(msg);
		}

	}

	@Override
	public void onCreate() {
		if (DEBUG)
			Log.d(TAG, "Telemetry service created");
		startup();
	}

	@Override
	public int onStartCommand(Intent intent, int flags, int startId) {
		// Currently only using as bound service

		// If we get killed, after returning from here, restart
		return START_STICKY;
	}

	@Override
	public IBinder onBind(Intent intent) {
		return mBinder;
	}

	@Override
	public void onDestroy() {

		if (telemTask != null) {
			Log.d(TAG, "onDestory() shutting down telemetry task");
			telemTask.disconnect();
			telemTask = null;

			try {
				activeTelem.join();
			} catch (InterruptedException e) {
				e.printStackTrace();
			}
		}
		Log.d(TAG, "onDestory() shut down telemetry task");
		Toast.makeText(this, "Telemetry service done", Toast.LENGTH_SHORT).show();
	}

	public class LocalBinder extends Binder {
		public TelemTask getTelemTask(int id) {
			return telemTask.getTelemTaskIface();
		}
		public void openConnection() {
			Toast.makeText(getApplicationContext(), "Requested open connection", Toast.LENGTH_SHORT).show();
			Message msg = mServiceHandler.obtainMessage();
			msg.arg1 = MSG_CONNECT;
			mServiceHandler.sendMessage(msg);
		}
		public void stopConnection() {
			Message msg = mServiceHandler.obtainMessage();
			msg.arg1 = MSG_DISCONNECT;
			mServiceHandler.sendMessage(msg);
		}
		public boolean isConnected() {
			return activeTelem != null;
		}
	};

	public void toastMessage(String msgText) {
		Message msg = mServiceHandler.obtainMessage();
		msg.arg1 = MSG_TOAST;
		msg.obj = msgText;
		mServiceHandler.sendMessage(msg);
	}

	/**
	 * This is used by other processes to get a handle to the object manager
	 */
	public interface TelemTask {
		public UAVObjectManager getObjectManager();
	};

	// Fake class for testing, simply emits periodic updates on
	private class FakeTelemetryThread extends Thread implements TelemTask  {
		private final UAVObjectManager objMngr;
		@Override
		public UAVObjectManager getObjectManager() { return objMngr; };

		FakeTelemetryThread() {
			objMngr = new UAVObjectManager();
			UAVObjectsInitialize.register(objMngr);
		}

		@Override
		public void run() {
			System.out.println("Running fake thread");

			Intent intent = new Intent();
			intent.setAction(INTENT_ACTION_CONNECTED);
			sendBroadcast(intent,null);

			//toastMessage("Started fake telemetry thread");
			UAVDataObject systemStats = (UAVDataObject) objMngr.getObject("SystemStats");
			UAVDataObject attitudeActual = (UAVDataObject) objMngr.getObject("AttitudeActual");
			UAVDataObject homeLocation = (UAVDataObject) objMngr.getObject("HomeLocation");
			UAVDataObject positionActual = (UAVDataObject) objMngr.getObject("PositionActual");
			UAVDataObject systemAlarms = (UAVDataObject) objMngr.getObject("SystemAlarms");

			systemAlarms.getField("Alarm").setValue("Warning",0);
			systemAlarms.getField("Alarm").setValue("OK",1);
			systemAlarms.getField("Alarm").setValue("Critical",2);
			systemAlarms.getField("Alarm").setValue("Error",3);
			systemAlarms.updated();

			homeLocation.getField("Latitude").setDouble(379420315);
			homeLocation.getField("Longitude").setDouble(-88330078);
			homeLocation.getField("Be").setDouble(26702.78710938,0);
			homeLocation.getField("Be").setDouble(-1468.33605957,1);
			homeLocation.getField("Be").setDouble(34181.78515625,2);


			double roll = 0;
			double pitch = 0;
			double yaw = 0;
			double north = 0;
			double east = 0;
			while( !terminate ) {
				attitudeActual.getField("Roll").setDouble(roll);
				attitudeActual.getField("Pitch").setDouble(pitch);
				attitudeActual.getField("Yaw").setDouble(yaw);
				positionActual.getField("North").setDouble(north += 100);
				positionActual.getField("East").setDouble(east += 100);
				roll = (roll + 10) % 180;
				pitch = (pitch + 10) % 180;
				yaw = (yaw + 10) % 360;

				systemStats.updated();
				attitudeActual.updated();
				positionActual.updated();
				try {
					Thread.sleep(1000);
				} catch (InterruptedException e) {
					break;
				}
			}
		}
	}
	private class BTTelemetryThread extends Thread implements TelemTask {

		private final UAVObjectManager objMngr;
		private UAVTalk uavTalk;
		private Telemetry tel;
		private TelemetryMonitor mon;

		@Override
		public UAVObjectManager getObjectManager() { return objMngr; };

		BTTelemetryThread() {
			objMngr = new UAVObjectManager();
			UAVObjectsInitialize.register(objMngr);
		}

		@Override
		public void run() {
			if (DEBUG) Log.d(TAG, "Telemetry Thread started");

			Looper.prepare();

			BluetoothUAVTalk bt = new BluetoothUAVTalk(OPTelemetryService.this);
			for( int i = 0; i < 10; i++ ) {
				if (DEBUG) Log.d(TAG, "Attempting Bluetooth Connection");

				bt.connect(objMngr);

				if (DEBUG) Log.d(TAG, "Done attempting connection");
				if( bt.getConnected() )
					break;

				try {
					Thread.sleep(1000);
				} catch (InterruptedException e) {
					Log.e(TAG, "Thread interrupted while trying to connect");
					e.printStackTrace();
					return;
				}
			}
			if( ! bt.getConnected() ) {
				toastMessage("BT connection failed");
				return;
			}
			toastMessage("BT Connected");

			if (DEBUG) Log.d(TAG, "Connected via bluetooth");

			uavTalk = bt.getUavtalk();
			tel = new Telemetry(uavTalk, objMngr);
			mon = new TelemetryMonitor(objMngr,tel);
			mon.addObserver(new Observer() {
				@Override
				public void update(Observable arg0, Object arg1) {
					if (DEBUG) Log.d(TAG, "Mon updated. Connected: " + mon.getConnected() + " objects updated: " + mon.getObjectsUpdated());
					if(mon.getConnected() /*&& mon.getObjectsUpdated()*/) {
						Intent intent = new Intent();
						intent.setAction(INTENT_ACTION_CONNECTED);
						sendBroadcast(intent,null);
					}
				}
			});


			if (DEBUG) Log.d(TAG, "Entering UAVTalk processing loop");
			while( !terminate ) {
				try {
					if( !uavTalk.processInputStream() )
						break;
				} catch (IOException e) {
					// This occurs when they communication stream fails
					toastMessage("Connection dropped");
					break;
				}
			}
			if (DEBUG) Log.d(TAG, "UAVTalk stream disconnected");
		}

	};
}<|MERGE_RESOLUTION|>--- conflicted
+++ resolved
@@ -148,9 +148,6 @@
 			Toast.makeText(getApplicationContext(), "Disconnect requested", Toast.LENGTH_SHORT).show();
 			if (DEBUG) Log.d(TAG, "Calling disconnect");
 			terminate = true;
-<<<<<<< HEAD
-			if (activeTelem != null) {
-=======
 			if (telemTask != null) {
 				telemTask.disconnect();
 				telemTask = null;
@@ -162,7 +159,6 @@
 				}
 			}
 			else  if (activeTelem != null) {
->>>>>>> d0bb6c38
 				activeTelem.interrupt();
 				try {
 					activeTelem.join();
@@ -171,10 +167,7 @@
 				}
 				activeTelem = null;
 			}
-<<<<<<< HEAD
-=======
 			if (DEBUG) Log.d(TAG, "Telemetry thread terminated");
->>>>>>> d0bb6c38
 			Intent intent = new Intent();
 			intent.setAction(INTENT_ACTION_DISCONNECTED);
 			sendBroadcast(intent,null);
