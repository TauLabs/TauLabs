--- conflicted
+++ resolved
@@ -1,40 +1,16 @@
-<xml>
-    <object name="RevoCalibration" singleinstance="true" settings="true">
-<<<<<<< HEAD
-        <description>Settings for the INS to control the algorithm and what is updated</description>
-
-
-	<!-- Sensor noises -->
-        <field name="accel_bias" units="m/s" type="float" elementnames="X,Y,Z" defaultvalue="0,0,0"/>
-        <field name="accel_scale" units="gain" type="float" elementnames="X,Y,Z" defaultvalue="1,1,1"/>
-        <field name="accel_var" units="(m/s)^2" type="float" elementnames="X,Y,Z" defaultvalue="0.01"/>
-        <field name="gyro_bias" units="deg/s" type="float" elementnames="X,Y,Z" defaultvalue="0,0,0"/>
-        <field name="gyro_scale" units="gain" type="float" elementnames="X,Y,Z" defaultvalue="1,1,1"/>
-        <field name="gyro_var" units="(deg/s)^2" type="float" elementnames="X,Y,Z" defaultvalue="0.01"/>
-	<field name="gyro_tempcoeff" units="(deg/s)/deg" type="float" elementnames="X,Y,Z" defaultvalue="1"/>
-        <field name="mag_bias" units="mGau" type="float" elementnames="X,Y,Z" defaultvalue="0,0,0"/>
-        <field name="mag_scale" units="gain" type="float" elementnames="X,Y,Z" defaultvalue="1"/>
-        <field name="mag_var" units="mGau^2" type="float" elementnames="X,Y,Z" defaultvalue="0.01,0.01,10"/>
-
-	<field name="gps_var" units="m^2" type="float" elementnames="Pos,Vel" defaultvalue="1,1"/>
-	<field name="baro_var" units="m^2" type="float" elements="1" defaultvalue="1"/>
-
-	<!-- These settings are related to how the sensors are post processed -->
-	<field name="BiasCorrectedRaw" units="" type="enum" elements="1" options="FALSE,TRUE" defaultvalue="TRUE"/>
-	<field name="MagBiasNullingRate" units="" type="float" elements="1" defaultvalue="0"/>
-=======
-        <description>Leftover settings for Revo</description>
-
-
-        <!-- Sensor characteristics -->
-        <field name="MagBias" units="mGau" type="float" elementnames="X,Y,Z" defaultvalue="0,0,0"/>
-        <field name="MagScale" units="gain" type="float" elementnames="X,Y,Z" defaultvalue="1"/>
-
->>>>>>> 31837a41
-
-        <access gcs="readwrite" flight="readwrite"/>
-        <telemetrygcs acked="true" updatemode="onchange" period="0"/>
-        <telemetryflight acked="true" updatemode="onchange" period="0"/>
-        <logging updatemode="manual" period="0"/>
-    </object>
-</xml>
+<xml>
+    <object name="RevoCalibration" singleinstance="true" settings="true">
+        <description>Leftover settings for Revo</description>
+
+
+        <!-- Sensor characteristics -->
+        <field name="MagBias" units="mGau" type="float" elementnames="X,Y,Z" defaultvalue="0,0,0"/>
+        <field name="MagScale" units="gain" type="float" elementnames="X,Y,Z" defaultvalue="1"/>
+
+
+        <access gcs="readwrite" flight="readwrite"/>
+        <telemetrygcs acked="true" updatemode="onchange" period="0"/>
+        <telemetryflight acked="true" updatemode="onchange" period="0"/>
+        <logging updatemode="manual" period="0"/>
+    </object>
+</xml>