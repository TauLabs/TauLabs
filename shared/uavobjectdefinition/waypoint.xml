--- conflicted
+++ resolved
@@ -1,17 +1,4 @@
 <xml>
-<<<<<<< HEAD
-    <object name="Waypoint" singleinstance="false" settings="false">
-        <description>A waypoint the aircraft can try and hit.  Used by the @ref PathPlanner module</description>
-        <field name="Position" units="m" type="float" elementnames="North, East, Down"/>
-	<field name="Velocity" units="m/s" type="float" elementnames="North, East, Down"/>
-	<field name="YawDesired" units="deg" type="float" elements="1"/>
-	<field name="Action" units="" type="enum" elements="1" options="PathToNext,EndpointToNext,Land,Stop"/>
-        <access gcs="readwrite" flight="readwrite"/>
-        <telemetrygcs acked="false" updatemode="manual" period="0"/>
-        <telemetryflight acked="false" updatemode="periodic" period="4000"/>
-        <logging updatemode="periodic" period="1000"/>
-    </object>
-=======
 	<object name="Waypoint" singleinstance="false" settings="false">
 		<description>A waypoint the aircraft can try and hit.  Used by the @ref PathPlanner module</description>
 
@@ -46,5 +33,4 @@
 		<telemetryflight acked="true" updatemode="periodic" period="4000"/>
 		<logging updatemode="periodic" period="1000"/>
 	</object>
->>>>>>> 31837a41
 </xml>