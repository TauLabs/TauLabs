<xml>
    <object name="FlightStatus" singleinstance="true" settings="false">
        <description>Contains major flight status information for other modules.</description>
        <field name="Armed" units="" type="enum" elements="1" options="Disarmed,Arming,Armed" defaultvalue="Disarmed"/>

	<!-- Note these enumerated values should be the same as ManualControlSettings -->
<<<<<<< HEAD
        <field name="FlightMode" units="" type="enum" elements="1">
		<options>
			<option>Manual</option>
			<option>Stabilized1</option>
			<option>Stabilized2</option>
			<option>Stabilized3</option>
			<option>Autotune</option>
			<option>AltitudeHold</option>
			<option>VelocityControl</option>
			<option>PositionHold</option>
			<option>PathPlanner</option>
			<option>RTH</option>
			<option>Land</option>
			<!-- Anything above this must match ManualControlSettings.  Below this is tablet only -->
			<option>ReturnToTablet</option>
			<option>FollowTablet</option>
		</options>
	</field>
=======
        <field name="FlightMode" units="" type="enum" elements="1" options="Manual,Stabilized1,Stabilized2,Stabilized3,Autotune,AltitudeHold,VelocityControl,PositionHold,ReturnToHome,PathPlanner"/>
>>>>>>> 31837a41

        <access gcs="readwrite" flight="readwrite"/>
        <telemetrygcs acked="false" updatemode="manual" period="0"/>
        <telemetryflight acked="false" updatemode="onchange" period="5000"/>
        <logging updatemode="manual" period="0"/>
    </object>
</xml><|MERGE_RESOLUTION|>--- conflicted
+++ resolved
@@ -4,7 +4,6 @@
         <field name="Armed" units="" type="enum" elements="1" options="Disarmed,Arming,Armed" defaultvalue="Disarmed"/>
 
 	<!-- Note these enumerated values should be the same as ManualControlSettings -->
-<<<<<<< HEAD
         <field name="FlightMode" units="" type="enum" elements="1">
 		<options>
 			<option>Manual</option>
@@ -16,16 +15,13 @@
 			<option>VelocityControl</option>
 			<option>PositionHold</option>
 			<option>PathPlanner</option>
-			<option>RTH</option>
+			<option>ReturnToHome</option>
 			<option>Land</option>
 			<!-- Anything above this must match ManualControlSettings.  Below this is tablet only -->
 			<option>ReturnToTablet</option>
 			<option>FollowTablet</option>
 		</options>
 	</field>
-=======
-        <field name="FlightMode" units="" type="enum" elements="1" options="Manual,Stabilized1,Stabilized2,Stabilized3,Autotune,AltitudeHold,VelocityControl,PositionHold,ReturnToHome,PathPlanner"/>
->>>>>>> 31837a41
 
         <access gcs="readwrite" flight="readwrite"/>
         <telemetrygcs acked="false" updatemode="manual" period="0"/>
