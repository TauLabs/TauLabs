/**
 ******************************************************************************
 *
 * @file       vehicleconfig.h
 * @author     The OpenPilot Team, http://www.openpilot.org Copyright (C) 2012.
 * @addtogroup GCSPlugins GCS Plugins
 * @{
 * @addtogroup ConfigPlugin Config Plugin
 * @{
 * @brief bit storage of config ui settings
 *****************************************************************************/
/*
 * This program is free software; you can redistribute it and/or modify
 * it under the terms of the GNU General Public License as published by
 * the Free Software Foundation; either version 3 of the License, or
 * (at your option) any later version.
 *
 * This program is distributed in the hope that it will be useful, but
 * WITHOUT ANY WARRANTY; without even the implied warranty of MERCHANTABILITY
 * or FITNESS FOR A PARTICULAR PURPOSE. See the GNU General Public License
 * for more details.
 *
 * You should have received a copy of the GNU General Public License along
 * with this program; if not, write to the Free Software Foundation, Inc.,
 * 59 Temple Place, Suite 330, Boston, MA 02111-1307 USA
 */
#ifndef GUIVEHICLECONFIG_H
#define GUIVEHICLECONFIG_H

#include "../uavobjectwidgetutils/configtaskwidget.h"
#include "extensionsystem/pluginmanager.h"
#include "uavobjectmanager.h"
#include "uavobject.h"


typedef struct {
    uint VTOLMotorN:4;
    uint VTOLMotorS:4;
    uint VTOLMotorE:4;
    uint VTOLMotorW:4;
    uint VTOLMotorNW:4;
    uint VTOLMotorNE:4;
    uint VTOLMotorSW:4;
    uint VTOLMotorSE:4;         //32bits
    uint TRIYaw:4;
    quint32 padding:28;         //64bits
    quint32 padding1;
    quint32 padding2;       //128bits
} __attribute__((packed))  multiGUISettingsStruct;

typedef struct {
    uint SwashplateType:3;
    uint FirstServoIndex:2;
    uint CorrectionAngle:9;
    uint ccpmCollectivePassthroughState:1;
    uint ccpmLinkCyclicState:1;
    uint ccpmLinkRollState:1;
    uint SliderValue0:7;
    uint SliderValue1:7;
    uint SliderValue2:7;//41bits
    uint ServoIndexW:4;
    uint ServoIndexX:4;
    uint ServoIndexY:4;
    uint ServoIndexZ:4;//57bits
    uint Throttle:4;
    uint Tail:4;       //65bits
    quint32 padding:31;  //96bits
    quint32 padding1;  //128bits
} __attribute__((packed))  heliGUISettingsStruct;

typedef struct {
    uint FixedWingThrottle:4;
    uint FixedWingRoll1:4;
    uint FixedWingRoll2:4;
    uint FixedWingPitch1:4;
    uint FixedWingPitch2:4;
    uint FixedWingYaw1:4;
    uint FixedWingYaw2:4;
    uint padding:4;         //32bits
    quint32 padding1;
    quint32 padding2;
    quint32 padding3;       //128bits
} __attribute__((packed))  fixedGUISettingsStruct;

typedef struct {
    uint GroundVehicleThrottle1:4;
    uint GroundVehicleThrottle2:4;
    uint GroundVehicleSteering1:4;
    uint GroundVehicleSteering2:4;
    uint padding:16;         //32bits
    quint32 padding1;
    quint32 padding2;
    quint32 padding3;       //128bits
} __attribute__((packed))  groundGUISettingsStruct;

typedef union
{
    uint                    UAVObject[4];   //32bits * 4
    heliGUISettingsStruct   heli;           //128bits
    fixedGUISettingsStruct  fixedwing;
    multiGUISettingsStruct  multi;
    groundGUISettingsStruct ground;
} GUIConfigDataUnion;


class VehicleConfig: public ConfigTaskWidget
{
    Q_OBJECT

    public:
        VehicleConfig(QWidget *parent = 0);
        ~VehicleConfig();

        /* Enumeration options for ThrottleCurves */
        typedef enum { MIXER_THROTTLECURVE1=0, MIXER_THROTTLECURVE2=1 } MixerThrottleCurveElem;

        /* Enumeration options for field MixerType */
        typedef enum { MIXERTYPE_DISABLED=0, MIXERTYPE_MOTOR=1, MIXERTYPE_SERVO=2, MIXERTYPE_CAMERAROLL=3, MIXERTYPE_CAMERAPITCH=4, MIXERTYPE_CAMERAYAW=5, MIXERTYPE_ACCESSORY0=6, MIXERTYPE_ACCESSORY1=7, MIXERTYPE_ACCESSORY2=8, MIXERTYPE_ACCESSORY3=9, MIXERTYPE_ACCESSORY4=10, MIXERTYPE_ACCESSORY5=11 } MixerTypeElem;
        /* Array element names for field MixerVector */
        typedef enum { MIXERVECTOR_THROTTLECURVE1=0, MIXERVECTOR_THROTTLECURVE2=1, MIXERVECTOR_ROLL=2, MIXERVECTOR_PITCH=3, MIXERVECTOR_YAW=4 } MixerVectorElem;

        static GUIConfigDataUnion GetConfigData();
        static void SetConfigData(GUIConfigDataUnion configData);
        static void resetField(UAVObjectField * field);
        static void setComboCurrentIndex(QComboBox* box, int index);
        static void enableComboBoxes(QWidget* owner, QString boxName, int boxCount, bool enable);
        double  getMixerVectorValue(UAVDataObject* mixer, int channel, MixerVectorElem elementName);
        void    setMixerVectorValue(UAVDataObject* mixer, int channel, MixerVectorElem elementName, double value);
        void    resetMixerVector(UAVDataObject* mixer, int channel);
<<<<<<< HEAD
        void    resetMixers(UAVDataObject* mixer);
=======
        void    resetMotorAndServoMixers(UAVDataObject* mixer);
>>>>>>> a2a12cd3
        QString getMixerType(UAVDataObject* mixer, int channel);
        void    setMixerType(UAVDataObject* mixer, int channel, MixerTypeElem mixerType);
        double  getMixerValue(UAVDataObject* mixer, QString elementName);
        void    setMixerValue(UAVDataObject* mixer, QString elementName, double value);
        void    setThrottleCurve(UAVDataObject* mixer, MixerThrottleCurveElem curveType, QList<double> curve);
        void    getThrottleCurve(UAVDataObject* mixer, MixerThrottleCurveElem curveType, QList<double>* curve);
        bool    isValidThrottleCurve(QList<double>* curve);
        double  getCurveMin(QList<double>* curve);
        double  getCurveMax(QList<double>* curve);
        virtual void ResetActuators(GUIConfigDataUnion* configData);

        QStringList channelNames;
        QStringList mixerTypes;
        QStringList mixerVectors;
        QStringList mixerTypeDescriptions;

        static const quint32 CHANNEL_NUMELEM = 10;

    private:

        static UAVObjectManager* getUAVObjectManager();

    private slots:

    public slots:

    signals:
        //void ConfigurationChanged();

protected:

};

#endif // GUIVEHICLECONFIG_H<|MERGE_RESOLUTION|>--- conflicted
+++ resolved
@@ -127,11 +127,7 @@
         double  getMixerVectorValue(UAVDataObject* mixer, int channel, MixerVectorElem elementName);
         void    setMixerVectorValue(UAVDataObject* mixer, int channel, MixerVectorElem elementName, double value);
         void    resetMixerVector(UAVDataObject* mixer, int channel);
-<<<<<<< HEAD
-        void    resetMixers(UAVDataObject* mixer);
-=======
         void    resetMotorAndServoMixers(UAVDataObject* mixer);
->>>>>>> a2a12cd3
         QString getMixerType(UAVDataObject* mixer, int channel);
         void    setMixerType(UAVDataObject* mixer, int channel, MixerTypeElem mixerType);
         double  getMixerValue(UAVDataObject* mixer, QString elementName);
