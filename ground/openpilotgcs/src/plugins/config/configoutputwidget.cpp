/**
 ******************************************************************************
 *
 * @file       configservowidget.cpp
 * @author     E. Lafargue & The OpenPilot Team, http://www.openpilot.org Copyright (C) 2010.
 * @addtogroup GCSPlugins GCS Plugins
 * @{
 * @addtogroup ConfigPlugin Config Plugin
 * @{
 * @brief Servo input/output configuration panel for the config gadget
 *****************************************************************************/
/*
 * This program is free software; you can redistribute it and/or modify
 * it under the terms of the GNU General Public License as published by
 * the Free Software Foundation; either version 3 of the License, or
 * (at your option) any later version.
 *
 * This program is distributed in the hope that it will be useful, but
 * WITHOUT ANY WARRANTY; without even the implied warranty of MERCHANTABILITY
 * or FITNESS FOR A PARTICULAR PURPOSE. See the GNU General Public License
 * for more details.
 *
 * You should have received a copy of the GNU General Public License along
 * with this program; if not, write to the Free Software Foundation, Inc.,
 * 59 Temple Place, Suite 330, Boston, MA 02111-1307 USA
 */

#include "configoutputwidget.h"

#include "uavtalk/telemetrymanager.h"

#include <QDebug>
#include <QStringList>
#include <QtGui/QWidget>
#include <QtGui/QTextEdit>
#include <QtGui/QVBoxLayout>
#include <QtGui/QPushButton>
#include <QMessageBox>
#include <QDesktopServices>
#include <QUrl>
<<<<<<< HEAD
#include "actuatorcommand.h"
#include "systemalarms.h"
=======
#include "uavsettingsimportexport/uavsettingsimportexportfactory.h"
>>>>>>> ca20187d

ConfigOutputWidget::ConfigOutputWidget(QWidget *parent) : ConfigTaskWidget(parent)
{
    m_config = new Ui_OutputWidget();
    m_config->setupUi(this);

    ExtensionSystem::PluginManager *pm = ExtensionSystem::PluginManager::instance();
<<<<<<< HEAD
    setupButtons(m_config->saveRCOutputToRAM,m_config->saveRCOutputToSD);
    addUAVObject("ActuatorSettings");
=======

    UAVSettingsImportExportFactory * importexportplugin =  pm->getObject<UAVSettingsImportExportFactory>();
    connect(importexportplugin,SIGNAL(importAboutToBegin()),this,SLOT(stopTests()));

    setupButtons(m_config->saveRCOutputToRAM,m_config->saveRCOutputToSD);
        addUAVObject("ActuatorSettings");
>>>>>>> ca20187d

    // First of all, put all the channel widgets into lists, so that we can
    // manipulate those:

    // NOTE: for historical reasons, we have objects below called ch0 to ch7, but the convention for OP is Channel 1 to Channel 8.
    outLabels << m_config->ch0OutValue
              << m_config->ch1OutValue
              << m_config->ch2OutValue
              << m_config->ch3OutValue
              << m_config->ch4OutValue
              << m_config->ch5OutValue
              << m_config->ch6OutValue
            << m_config->ch7OutValue
            << m_config->ch8OutValue
            << m_config->ch9OutValue;

    outSliders << m_config->ch0OutSlider
            << m_config->ch1OutSlider
            << m_config->ch2OutSlider
            << m_config->ch3OutSlider
            << m_config->ch4OutSlider
            << m_config->ch5OutSlider
            << m_config->ch6OutSlider
            << m_config->ch7OutSlider
            << m_config->ch8OutSlider
            << m_config->ch9OutSlider;

    outMin << m_config->ch0OutMin
            << m_config->ch1OutMin
            << m_config->ch2OutMin
            << m_config->ch3OutMin
            << m_config->ch4OutMin
            << m_config->ch5OutMin
            << m_config->ch6OutMin
            << m_config->ch7OutMin
            << m_config->ch8OutMin
            << m_config->ch9OutMin;

    outMax << m_config->ch0OutMax
            << m_config->ch1OutMax
            << m_config->ch2OutMax
            << m_config->ch3OutMax
            << m_config->ch4OutMax
            << m_config->ch5OutMax
            << m_config->ch6OutMax
            << m_config->ch7OutMax
            << m_config->ch8OutMax
            << m_config->ch9OutMax;

    reversals << m_config->ch0Rev
            << m_config->ch1Rev
            << m_config->ch2Rev
            << m_config->ch3Rev
            << m_config->ch4Rev
            << m_config->ch5Rev
            << m_config->ch6Rev
            << m_config->ch7Rev
            << m_config->ch8Rev
            << m_config->ch9Rev;

    links << m_config->ch0Link
          << m_config->ch1Link
          << m_config->ch2Link
          << m_config->ch3Link
          << m_config->ch4Link
          << m_config->ch5Link
          << m_config->ch6Link
          << m_config->ch7Link
          << m_config->ch8Link
          << m_config->ch9Link;

    // Register for ActuatorSettings changes:
     for (int i = 0; i < ActuatorCommand::CHANNEL_NUMELEM; i++) {
        connect(outMin[i], SIGNAL(editingFinished()), this, SLOT(setChOutRange()));
        connect(outMax[i], SIGNAL(editingFinished()), this, SLOT(setChOutRange()));
        connect(reversals[i], SIGNAL(toggled(bool)), this, SLOT(reverseChannel(bool)));
        // Now connect the channel out sliders to our signal to send updates in test mode
        connect(outSliders[i], SIGNAL(valueChanged(int)), this, SLOT(sendChannelTest(int)));

        addWidget(outMin[i]);
        addWidget(outMax[i]);
        addWidget(reversals[i]);
        addWidget(outSliders[i]);
        addWidget(links[i]);
    }

    connect(m_config->channelOutTest, SIGNAL(toggled(bool)), this, SLOT(runChannelTests(bool)));

    for (int i = 0; i < links.count(); i++)
        links[i]->setChecked(false);
    for (int i = 0; i < links.count(); i++)
        connect(links[i], SIGNAL(toggled(bool)), this, SLOT(linkToggled(bool)));


    refreshWidgetsValues();

    firstUpdate = true;

    connect(m_config->spinningArmed, SIGNAL(toggled(bool)), this, SLOT(setSpinningArmed(bool)));

    // Connect the help button
    connect(m_config->outputHelp, SIGNAL(clicked()), this, SLOT(openHelp()));
    addWidget(m_config->outputRate3);
    addWidget(m_config->outputRate2);
    addWidget(m_config->outputRate1);

    addWidget(m_config->spinningArmed);
}

ConfigOutputWidget::~ConfigOutputWidget()
{
   // Do nothing
}


// ************************************

/**
  Toggles the channel linked state for use in testing mode
  */
void ConfigOutputWidget::linkToggled(bool state)
{
    Q_UNUSED(state)
    // find the minimum slider value for the linked ones
    int min = 10000;
    int linked_count = 0;
    for (int i = 0; i < outSliders.count(); i++)
    {
        if (!links[i]->checkState()) continue;
        int value = outSliders[i]->value();
        if (min > value) min = value;
        linked_count++;
    }

    if (linked_count <= 0)
        return;		// no linked channels

    if (!m_config->channelOutTest->checkState())
            return;	// we are not in Test Output mode

    // set the linked channels to the same value
    for (int i = 0; i < outSliders.count(); i++)
    {
        if (!links[i]->checkState()) continue;
        outSliders[i]->setValue(min);
    }
}

/**
  Toggles the channel testing mode by making the GCS take over
  the ActuatorCommand objects
  */
void ConfigOutputWidget::runChannelTests(bool state)
{
    SystemAlarms * systemAlarmsObj = SystemAlarms::GetInstance(getObjectManager());
    SystemAlarms::DataFields systemAlarms = systemAlarmsObj->getData();

    if(state && systemAlarms.Alarm[SystemAlarms::ALARM_ACTUATOR] != SystemAlarms::ALARM_OK) {
        QMessageBox mbox;
        mbox.setText(QString(tr("The actuator module is in an error state.  This can also occur because there are no inputs.  Please fix these before testing outputs.")));
        mbox.setStandardButtons(QMessageBox::Ok);
        mbox.exec();

        // Unfortunately must cache this since callback will reoccur
        accInitialData = ActuatorCommand::GetInstance(getObjectManager())->getMetadata();

        m_config->channelOutTest->setChecked(false);
        return;
    }

    // Confirm this is definitely what they want
    if(state) {
        QMessageBox mbox;
        mbox.setText(QString(tr("This option will start your motors by the amount selected on the sliders regardless of transmitter.  It is recommended to remove any blades from motors.  Are you sure you want to do this?")));
        mbox.setStandardButtons(QMessageBox::Yes | QMessageBox::No);
        int retval = mbox.exec();
        if(retval != QMessageBox::Yes) {
            state = false;
            qDebug() << "Cancelled";
            m_config->channelOutTest->setChecked(false);
            return;
        }
    }

    ActuatorCommand * obj = ActuatorCommand::GetInstance(getObjectManager());
    UAVObject::Metadata mdata = obj->getMetadata();
    if (state)
    {
        accInitialData = mdata;
        mdata.flightAccess = UAVObject::ACCESS_READONLY;
        mdata.flightTelemetryUpdateMode = UAVObject::UPDATEMODE_ONCHANGE;
        mdata.gcsTelemetryAcked = false;
        mdata.gcsTelemetryUpdateMode = UAVObject::UPDATEMODE_ONCHANGE;
        mdata.gcsTelemetryUpdatePeriod = 100;

        // Prevent stupid users from touching the minimum & maximum ranges while
        // moving the sliders. Thanks Ivan for the tip :)
        foreach (QSpinBox* box, outMin) {
            box->setEnabled(false);
        }
        foreach (QSpinBox* box, outMax) {
            box->setEnabled(false);
        }
        foreach (QCheckBox* box, reversals) {
            box->setEnabled(false);
        }

    }
    else
    {
        mdata = accInitialData; // Restore metadata
        foreach (QSpinBox* box, outMin) {
            box->setEnabled(true);
        }
        foreach (QSpinBox* box, outMax) {
            box->setEnabled(true);
        }
        foreach (QCheckBox* box, reversals) {
            box->setEnabled(true);
        }

    }
    obj->setMetadata(mdata);

}

/**
  * Set the label for a channel output assignement
  */
void ConfigOutputWidget::assignOutputChannel(UAVDataObject *obj, QString str)
{
    UAVObjectField* field = obj->getField(str);
    QStringList options = field->getOptions();
    switch (options.indexOf(field->getValue().toString())) {
    case 0:
        m_config->ch0Output->setText(str);
        break;
    case 1:
        m_config->ch1Output->setText(str);
        break;
    case 2:
        m_config->ch2Output->setText(str);
        break;
    case 3:
        m_config->ch3Output->setText(str);
        break;
    case 4:
        m_config->ch4Output->setText(str);
        break;
    case 5:
        m_config->ch5Output->setText(str);
        break;
    case 6:
        m_config->ch6Output->setText(str);
        break;
    case 7:
        m_config->ch7Output->setText(str);
        break;
    case 8:
        m_config->ch8Output->setText(str);
        break;
    case 9:
        m_config->ch9Output->setText(str);
        break;
    }
}

/**
  * Set the "Spin motors at neutral when armed" flag in ActuatorSettings
  */
void ConfigOutputWidget::setSpinningArmed(bool val)
{
    UAVDataObject *obj = dynamic_cast<UAVDataObject*>(getObjectManager()->getObject(QString("ActuatorSettings")));
    if (!obj) return;
    UAVObjectField *field = obj->getField("MotorsSpinWhileArmed");
    if (!field) return;
    if(val)
        field->setValue("TRUE");
    else
        field->setValue("FALSE");
}

/**
  Sends the channel value to the UAV to move the servo.
  Returns immediately if we are not in testing mode
  */
void ConfigOutputWidget::sendChannelTest(int value)
{
	int in_value = value;

	QSlider *ob = (QSlider *)QObject::sender();
	if (!ob) return;
    int index = outSliders.indexOf(ob);
	if (index < 0) return;

	if (reversals[index]->isChecked())
		value = outMin[index]->value() - value + outMax[index]->value();	// the chsnnel is reversed

	// update the label
	outLabels[index]->setText(QString::number(value));

	if (links[index]->checkState())
	{	// the channel is linked to other channels
		// set the linked channels to the same value
		for (int i = 0; i < outSliders.count(); i++)
		{
			if (i == index) continue;
			if (!links[i]->checkState()) continue;

			int val = in_value;
			if (val < outSliders[i]->minimum()) val = outSliders[i]->minimum();
			if (val > outSliders[i]->maximum()) val = outSliders[i]->maximum();

			if (outSliders[i]->value() == val) continue;

			outSliders[i]->setValue(val);
			outLabels[i]->setText(QString::number(val));
		}
	}

	if (!m_config->channelOutTest->isChecked())
		return;

	UAVDataObject *obj = dynamic_cast<UAVDataObject*>(getObjectManager()->getObject(QString("ActuatorCommand")));
	if (!obj) return;
	UAVObjectField *channel = obj->getField("Channel");
	if (!channel) return;
	channel->setValue(value, index);
    obj->updated();
}



/********************************
  *  Output settings
  *******************************/

/**
  Request the current config from the board (RC Output)
  */
void ConfigOutputWidget::refreshWidgetsValues()
{
    bool dirty=isDirty();
    ExtensionSystem::PluginManager *pm = ExtensionSystem::PluginManager::instance();
    UAVObjectManager *objManager = pm->getObject<UAVObjectManager>();

    // Reset all channel assignements:
    for (int i = 0; i < ActuatorCommand::CHANNEL_NUMELEM; i++)
        outLabels[i]->setText("-");

    // Get the channel assignements:
    UAVDataObject * obj = dynamic_cast<UAVDataObject*>(objManager->getObject(QString("ActuatorSettings")));
    Q_ASSERT(obj);
    QList<UAVObjectField*> fieldList = obj->getFields();
    foreach (UAVObjectField* field, fieldList) {
        if (field->getUnits().contains("channel")) {
            assignOutputChannel(obj,field->getName());
        }
    }

    // Get the SpinWhileArmed setting
    UAVObjectField *field = obj->getField(QString("MotorsSpinWhileArmed"));
    m_config->spinningArmed->setChecked(field->getValue().toString().contains("TRUE"));

    // Get Output rates for both banks
    field = obj->getField(QString("ChannelUpdateFreq"));
    UAVObjectUtilManager* utilMngr = pm->getObject<UAVObjectUtilManager>();
    m_config->outputRate1->setValue(field->getValue(0).toInt());
    m_config->outputRate2->setValue(field->getValue(1).toInt());
    if (utilMngr) {
        int board = utilMngr->getBoardModel();
        if ((board & 0xff00) == 1024) {
            // CopterControl family
            m_config->chBank1->setText("1-3");
            m_config->chBank2->setText("4");
            m_config->chBank3->setText("5,7-8");
            m_config->chBank4->setText("6,9-10");
            m_config->outputRate1->setEnabled(true);
            m_config->outputRate2->setEnabled(true);
            m_config->outputRate3->setEnabled(true);
            m_config->outputRate4->setEnabled(true);
            m_config->outputRate3->setValue(field->getValue(2).toInt());
            m_config->outputRate4->setValue(field->getValue(3).toInt());
        } else if ((board & 0xff00) == 256 ) {
            // Mainboard family
            m_config->outputRate1->setEnabled(true);
            m_config->outputRate2->setEnabled(true);
            m_config->outputRate3->setEnabled(false);
            m_config->outputRate4->setEnabled(false);
            m_config->chBank1->setText("1-4");
            m_config->chBank2->setText("5-8");
            m_config->chBank3->setText("-");
            m_config->chBank4->setText("-");
            m_config->outputRate3->setValue(0);
            m_config->outputRate4->setValue(0);
        }
    }


    // Get Channel ranges:
    for (int i=0;i<ActuatorCommand::CHANNEL_NUMELEM;i++) {
        field = obj->getField(QString("ChannelMin"));
        int minValue = field->getValue(i).toInt();
        outMin[i]->setValue(minValue);
        field = obj->getField(QString("ChannelMax"));
        int maxValue = field->getValue(i).toInt();
        outMax[i]->setValue(maxValue);
        if (maxValue>minValue) {
            outSliders[i]->setMinimum(minValue);
            outSliders[i]->setMaximum(maxValue);
            reversals[i]->setChecked(false);
        } else {
            outSliders[i]->setMinimum(maxValue);
            outSliders[i]->setMaximum(minValue);
            reversals[i]->setChecked(true);
        }
    }

    field = obj->getField(QString("ChannelNeutral"));
    for (int i=0; i<ActuatorCommand::CHANNEL_NUMELEM; i++) {
        int value = field->getValue(i).toInt();
        outSliders[i]->setValue(value);
        outLabels[i]->setText(QString::number(value));
    }
    setDirty(dirty);

}

/**
  * Sends the config to the board, without saving to the SD card (RC Output)
  */
void ConfigOutputWidget::updateObjectsFromWidgets()
{
    ExtensionSystem::PluginManager *pm = ExtensionSystem::PluginManager::instance();
    UAVObjectManager *objManager = pm->getObject<UAVObjectManager>();
    UAVDataObject* obj = dynamic_cast<UAVDataObject*>(objManager->getObject(QString("ActuatorSettings")));
    Q_ASSERT(obj);

    // Now send channel ranges:
    UAVObjectField * field = obj->getField(QString("ChannelMax"));
    for (int i = 0; i < ActuatorCommand::CHANNEL_NUMELEM; i++) {
        field->setValue(outMax[i]->value(),i);
    }

    field = obj->getField(QString("ChannelMin"));
    for (int i = 0; i < ActuatorCommand::CHANNEL_NUMELEM; i++) {
        field->setValue(outMin[i]->value(),i);
    }

    field = obj->getField(QString("ChannelNeutral"));
    for (int i = 0; i < ActuatorCommand::CHANNEL_NUMELEM; i++) {
        field->setValue(outSliders[i]->value(),i);
    }

    field = obj->getField(QString("ChannelUpdateFreq"));
    field->setValue(m_config->outputRate1->value(),0);
    field->setValue(m_config->outputRate2->value(),1);
    field->setValue(m_config->outputRate3->value(),2);
    field->setValue(m_config->outputRate4->value(),3);
}

/**
  Sets the minimum/maximum value of the channel 0 to seven output sliders.
  Have to do it here because setMinimum is not a slot.

  One added trick: if the slider is at its min when the value
  is changed, then keep it on the min.
  */
void ConfigOutputWidget::setChOutRange()
{
    QSpinBox *spinbox = (QSpinBox*)QObject::sender();

    int index = outMin.indexOf(spinbox); // This is the channel number
    if (index < 0)
        index = outMax.indexOf(spinbox); // We can't know if the signal came from min or max

    QSlider *slider = outSliders[index];

    int oldMini = slider->minimum();
//    int oldMaxi = slider->maximum();

    if (outMin[index]->value()<outMax[index]->value())
    {
        slider->setRange(outMin[index]->value(), outMax[index]->value());
        reversals[index]->setChecked(false);
    }
    else
    {
        slider->setRange(outMax[index]->value(), outMin[index]->value());
        reversals[index]->setChecked(true);
    }

    if (slider->value() == oldMini)
        slider->setValue(slider->minimum());

//    if (slider->value() == oldMaxi)
//        slider->setValue(slider->maximum());  // this can be dangerous if it happens to be controlling a motor at the time!
}

/**
  Reverses the channel when the checkbox is clicked
  */
void ConfigOutputWidget::reverseChannel(bool state)
{
    QCheckBox *checkbox = (QCheckBox*)QObject::sender();
    int index = reversals.indexOf(checkbox); // This is the channel number

    // Sanity check: if state became true, make sure the Maxvalue was higher than Minvalue
    // the situations below can happen!
    if (state && (outMax[index]->value()<outMin[index]->value()))
        return;
    if (!state && (outMax[index]->value()>outMin[index]->value()))
        return;

    // Now, swap the min & max values (only on the spinboxes, the slider
    // does not change!
    int temp = outMax[index]->value();
    outMax[index]->setValue(outMin[index]->value());
    outMin[index]->setValue(temp);

    // Also update the channel value
    // This is a trick to force the slider to update its value and
    // emit the right signal itself, because our sendChannelTest(int) method
    // relies on the object sender's identity.
    if (outSliders[index]->value()<outSliders[index]->maximum()) {
        outSliders[index]->setValue(outSliders[index]->value()+1);
        outSliders[index]->setValue(outSliders[index]->value()-1);
    } else {
        outSliders[index]->setValue(outSliders[index]->value()-1);
        outSliders[index]->setValue(outSliders[index]->value()+1);
    }

}

void ConfigOutputWidget::openHelp()
{

    QDesktopServices::openUrl( QUrl("http://wiki.openpilot.org/display/Doc/Output+Configuration", QUrl::StrictMode) );
}

void ConfigOutputWidget::stopTests()
{
    m_config->channelOutTest->setChecked(false);
}<|MERGE_RESOLUTION|>--- conflicted
+++ resolved
@@ -38,12 +38,9 @@
 #include <QMessageBox>
 #include <QDesktopServices>
 #include <QUrl>
-<<<<<<< HEAD
 #include "actuatorcommand.h"
 #include "systemalarms.h"
-=======
 #include "uavsettingsimportexport/uavsettingsimportexportfactory.h"
->>>>>>> ca20187d
 
 ConfigOutputWidget::ConfigOutputWidget(QWidget *parent) : ConfigTaskWidget(parent)
 {
@@ -51,17 +48,14 @@
     m_config->setupUi(this);
 
     ExtensionSystem::PluginManager *pm = ExtensionSystem::PluginManager::instance();
-<<<<<<< HEAD
     setupButtons(m_config->saveRCOutputToRAM,m_config->saveRCOutputToSD);
     addUAVObject("ActuatorSettings");
-=======
 
     UAVSettingsImportExportFactory * importexportplugin =  pm->getObject<UAVSettingsImportExportFactory>();
     connect(importexportplugin,SIGNAL(importAboutToBegin()),this,SLOT(stopTests()));
 
     setupButtons(m_config->saveRCOutputToRAM,m_config->saveRCOutputToSD);
         addUAVObject("ActuatorSettings");
->>>>>>> ca20187d
 
     // First of all, put all the channel widgets into lists, so that we can
     // manipulate those:
