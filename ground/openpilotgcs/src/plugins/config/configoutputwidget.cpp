/**
 ******************************************************************************
 *
 * @file       configservowidget.cpp
 * @author     E. Lafargue & The OpenPilot Team, http://www.openpilot.org Copyright (C) 2010.
 * @addtogroup GCSPlugins GCS Plugins
 * @{
 * @addtogroup ConfigPlugin Config Plugin
 * @{
 * @brief Servo input/output configuration panel for the config gadget
 *****************************************************************************/
/*
 * This program is free software; you can redistribute it and/or modify
 * it under the terms of the GNU General Public License as published by
 * the Free Software Foundation; either version 3 of the License, or
 * (at your option) any later version.
 *
 * This program is distributed in the hope that it will be useful, but
 * WITHOUT ANY WARRANTY; without even the implied warranty of MERCHANTABILITY
 * or FITNESS FOR A PARTICULAR PURPOSE. See the GNU General Public License
 * for more details.
 *
 * You should have received a copy of the GNU General Public License along
 * with this program; if not, write to the Free Software Foundation, Inc.,
 * 59 Temple Place, Suite 330, Boston, MA 02111-1307 USA
 */

#include "configoutputwidget.h"

#include "uavtalk/telemetrymanager.h"

#include <QDebug>
#include <QStringList>
#include <QtGui/QWidget>
#include <QtGui/QTextEdit>
#include <QtGui/QVBoxLayout>
#include <QtGui/QPushButton>
#include <QMessageBox>

ConfigOutputWidget::ConfigOutputWidget(QWidget *parent) : ConfigTaskWidget(parent)
{
    m_config = new Ui_OutputWidget();
    m_config->setupUi(this);

	ExtensionSystem::PluginManager *pm = ExtensionSystem::PluginManager::instance();
	UAVObjectManager *objManager = pm->getObject<UAVObjectManager>();

	// First of all, put all the channel widgets into lists, so that we can
    // manipulate those:

	// NOTE: for historical reasons, we have objects below called ch0 to ch7, but the convention for OP is Channel 1 to Channel 8.
    outLabels << m_config->ch0OutValue
            << m_config->ch1OutValue
            << m_config->ch2OutValue
            << m_config->ch3OutValue
            << m_config->ch4OutValue
            << m_config->ch5OutValue
            << m_config->ch6OutValue
            << m_config->ch7OutValue;

    outSliders << m_config->ch0OutSlider
            << m_config->ch1OutSlider
            << m_config->ch2OutSlider
            << m_config->ch3OutSlider
            << m_config->ch4OutSlider
            << m_config->ch5OutSlider
            << m_config->ch6OutSlider
            << m_config->ch7OutSlider;

    outMin << m_config->ch0OutMin
            << m_config->ch1OutMin
            << m_config->ch2OutMin
            << m_config->ch3OutMin
            << m_config->ch4OutMin
            << m_config->ch5OutMin
            << m_config->ch6OutMin
            << m_config->ch7OutMin;

    outMax << m_config->ch0OutMax
            << m_config->ch1OutMax
            << m_config->ch2OutMax
            << m_config->ch3OutMax
            << m_config->ch4OutMax
            << m_config->ch5OutMax
            << m_config->ch6OutMax
            << m_config->ch7OutMax;

    reversals << m_config->ch0Rev
            << m_config->ch1Rev
            << m_config->ch2Rev
            << m_config->ch3Rev
            << m_config->ch4Rev
            << m_config->ch5Rev
            << m_config->ch6Rev
            << m_config->ch7Rev;

	links << m_config->ch0Link
			<< m_config->ch1Link
			<< m_config->ch2Link
			<< m_config->ch3Link
			<< m_config->ch4Link
			<< m_config->ch5Link
			<< m_config->ch6Link
			<< m_config->ch7Link;

	UAVDataObject * obj = dynamic_cast<UAVDataObject*>(objManager->getObject(QString("ActuatorSettings")));
    QList<UAVObjectField*> fieldList = obj->getFields();
    foreach (UAVObjectField* field, fieldList) {
        if (field->getUnits().contains("channel")) {
            m_config->ch0Output->addItem(field->getName());
            m_config->ch1Output->addItem(field->getName());
            m_config->ch2Output->addItem(field->getName());
            m_config->ch3Output->addItem(field->getName());
            m_config->ch4Output->addItem(field->getName());
            m_config->ch5Output->addItem(field->getName());
            m_config->ch6Output->addItem(field->getName());
            m_config->ch7Output->addItem(field->getName());
        }
    }


    for (int i = 0; i < 8; i++) {
        connect(outMin[i], SIGNAL(editingFinished()), this, SLOT(setChOutRange()));
        connect(outMax[i], SIGNAL(editingFinished()), this, SLOT(setChOutRange()));
        connect(reversals[i], SIGNAL(toggled(bool)), this, SLOT(reverseChannel(bool)));
        // Now connect the channel out sliders to our signal to send updates in test mode
        connect(outSliders[i], SIGNAL(valueChanged(int)), this, SLOT(sendChannelTest(int)));
    }

    connect(m_config->channelOutTest, SIGNAL(toggled(bool)), this, SLOT(runChannelTests(bool)));

	for (int i = 0; i < links.count(); i++)
		links[i]->setChecked(false);
	for (int i = 0; i < links.count(); i++)
		connect(links[i], SIGNAL(toggled(bool)), this, SLOT(linkToggled(bool)));

	requestRCOutputUpdate();

    connect(m_config->saveRCOutputToSD, SIGNAL(clicked()), this, SLOT(saveRCOutputObject()));
    connect(m_config->saveRCOutputToRAM, SIGNAL(clicked()), this, SLOT(sendRCOutputUpdate()));
    connect(m_config->getRCOutputCurrent, SIGNAL(clicked()), this, SLOT(requestRCOutputUpdate()));

    connect(parent, SIGNAL(autopilotConnected()),this, SLOT(requestRCOutputUpdate()));

    firstUpdate = true;

    connect(m_config->spinningArmed, SIGNAL(toggled(bool)), this, SLOT(setSpinningArmed(bool)));

    enableControls(false);

    // Listen to telemetry connection events
    if (pm)
    {
        TelemetryManager *tm = pm->getObject<TelemetryManager>();
        if (tm)
        {
            connect(tm, SIGNAL(myStart()), this, SLOT(onTelemetryStart()));
            connect(tm, SIGNAL(myStop()), this, SLOT(onTelemetryStop()));
            connect(tm, SIGNAL(connected()), this, SLOT(onTelemetryConnect()));
            connect(tm, SIGNAL(disconnected()), this, SLOT(onTelemetryDisconnect()));
        }
    }
}

ConfigOutputWidget::~ConfigOutputWidget()
{
   // Do nothing
}



// ************************************
// telemetry start/stop connect/disconnect signals

void ConfigOutputWidget::onTelemetryStart()
{
}

void ConfigOutputWidget::onTelemetryStop()
{
}

void ConfigOutputWidget::onTelemetryConnect()
{
	enableControls(true);
}

void ConfigOutputWidget::onTelemetryDisconnect()
{
	enableControls(false);
}

// ************************************

void ConfigOutputWidget::enableControls(bool enable)
{
	m_config->saveRCOutputToSD->setEnabled(enable);
	m_config->saveRCOutputToRAM->setEnabled(enable);
	m_config->getRCOutputCurrent->setEnabled(enable);
}

// ************************************

/**
  Toggles the channel linked state for use in testing mode
  */
void ConfigOutputWidget::linkToggled(bool state)
{
	// find the minimum slider value for the linked ones
	int min = 10000;
	int linked_count = 0;
	for (int i = 0; i < outSliders.count(); i++)
	{
		if (!links[i]->checkState()) continue;
		int value = outSliders[i]->value();
		if (min > value) min = value;
		linked_count++;
	}

	if (linked_count <= 0)
		return;		// no linked channels

	if (!m_config->channelOutTest->checkState())
		return;	// we are not in Test Output mode

	// set the linked channels to the same value
	for (int i = 0; i < outSliders.count(); i++)
	{
		if (!links[i]->checkState()) continue;
		outSliders[i]->setValue(min);
	}
}

/**
  Toggles the channel testing mode by making the GCS take over
  the ActuatorCommand objects
  */
void ConfigOutputWidget::runChannelTests(bool state)
{
    // Confirm this is definitely what they want
    if(state) {
        QMessageBox mbox;
        mbox.setText(QString(tr("This option will requires you to be in the armed state and will start your motors by the amount selected on the sliders.  It is recommended to remove any blades from motors.  Are you sure you want to do this?")));
        mbox.setStandardButtons(QMessageBox::Yes | QMessageBox::No);
        int retval = mbox.exec();
        if(retval != QMessageBox::Yes) {
            state = false;
            qDebug() << "Cancelled";
            m_config->channelOutTest->setChecked(false);
            return;
        }
    }

    qDebug() << "Running with state " << state;
    ExtensionSystem::PluginManager *pm = ExtensionSystem::PluginManager::instance();
    UAVObjectManager *objManager = pm->getObject<UAVObjectManager>();

    UAVDataObject* obj = dynamic_cast<UAVDataObject*>(objManager->getObject(QString("ActuatorCommand")));
    UAVObject::Metadata mdata = obj->getMetadata();
    if (state)
    {
        accInitialData = mdata;
        mdata.flightAccess = UAVObject::ACCESS_READONLY;
        mdata.flightTelemetryUpdateMode = UAVObject::UPDATEMODE_ONCHANGE;
        mdata.gcsTelemetryAcked = false;
        mdata.gcsTelemetryUpdateMode = UAVObject::UPDATEMODE_ONCHANGE;
        mdata.gcsTelemetryUpdatePeriod = 100;
    }
    else
    {
        mdata = accInitialData; // Restore metadata
    }
    obj->setMetadata(mdata);

}

/**
  * Set the dropdown option for a channel output assignement
  */
void ConfigOutputWidget::assignOutputChannel(UAVDataObject *obj, QString str)
{
    UAVObjectField* field = obj->getField(str);
    QStringList options = field->getOptions();
    switch (options.indexOf(field->getValue().toString())) {
    case 0:
        m_config->ch0Output->setCurrentIndex(m_config->ch0Output->findText(str));
        break;
    case 1:
        m_config->ch1Output->setCurrentIndex(m_config->ch1Output->findText(str));
        break;
    case 2:
        m_config->ch2Output->setCurrentIndex(m_config->ch2Output->findText(str));
        break;
    case 3:
        m_config->ch3Output->setCurrentIndex(m_config->ch3Output->findText(str));
        break;
    case 4:
        m_config->ch4Output->setCurrentIndex(m_config->ch4Output->findText(str));
        break;
    case 5:
        m_config->ch5Output->setCurrentIndex(m_config->ch5Output->findText(str));
        break;
    case 6:
        m_config->ch6Output->setCurrentIndex(m_config->ch6Output->findText(str));
        break;
    case 7:
        m_config->ch7Output->setCurrentIndex(m_config->ch7Output->findText(str));
        break;
    }
}

/**
  * Set the "Spin motors at neutral when armed" flag in ActuatorSettings
  */
void ConfigOutputWidget::setSpinningArmed(bool val)
{
    UAVDataObject *obj = dynamic_cast<UAVDataObject*>(getObjectManager()->getObject(QString("ActuatorSettings")));
    if (!obj) return;
    UAVObjectField *field = obj->getField("MotorsSpinWhileArmed");
    if (!field) return;
    field->setValue(val);
}

/**
  Sends the channel value to the UAV to move the servo.
  Returns immediately if we are not in testing mode
  */
void ConfigOutputWidget::sendChannelTest(int value)
{
	int in_value = value;

	QSlider *ob = (QSlider *)QObject::sender();
	if (!ob) return;
    int index = outSliders.indexOf(ob);
	if (index < 0) return;

	if (reversals[index]->isChecked())
		value = outMin[index]->value() - value + outMax[index]->value();	// the chsnnel is reversed

	// update the label
	outLabels[index]->setText(QString::number(value));

	if (links[index]->checkState())
	{	// the channel is linked to other channels
		// set the linked channels to the same value
		for (int i = 0; i < outSliders.count(); i++)
		{
			if (i == index) continue;
			if (!links[i]->checkState()) continue;

			int val = in_value;
			if (val < outSliders[i]->minimum()) val = outSliders[i]->minimum();
			if (val > outSliders[i]->maximum()) val = outSliders[i]->maximum();

			if (outSliders[i]->value() == val) continue;

			outSliders[i]->setValue(val);
			outLabels[i]->setText(QString::number(val));
		}
	}

	if (!m_config->channelOutTest->isChecked())
		return;

	UAVDataObject *obj = dynamic_cast<UAVDataObject*>(getObjectManager()->getObject(QString("ActuatorCommand")));
	if (!obj) return;
	UAVObjectField *channel = obj->getField("Channel");
	if (!channel) return;
	channel->setValue(value, index);
    obj->updated();
}



/********************************
  *  Output settings
  *******************************/

/**
  Request the current config from the board (RC Output)
  */
void ConfigOutputWidget::requestRCOutputUpdate()
{
    ExtensionSystem::PluginManager *pm = ExtensionSystem::PluginManager::instance();
    UAVObjectManager *objManager = pm->getObject<UAVObjectManager>();

    // Reset all channel assignements:
    m_config->ch0Output->setCurrentIndex(0);
    m_config->ch1Output->setCurrentIndex(0);
    m_config->ch2Output->setCurrentIndex(0);
    m_config->ch3Output->setCurrentIndex(0);
    m_config->ch4Output->setCurrentIndex(0);
    m_config->ch5Output->setCurrentIndex(0);
    m_config->ch6Output->setCurrentIndex(0);
    m_config->ch7Output->setCurrentIndex(0);

    // Get the channel assignements:
    UAVDataObject * obj = dynamic_cast<UAVDataObject*>(objManager->getObject(QString("ActuatorSettings")));
    Q_ASSERT(obj);
    obj->requestUpdate();
    QList<UAVObjectField*> fieldList = obj->getFields();
    foreach (UAVObjectField* field, fieldList) {
        if (field->getUnits().contains("channel")) {
            assignOutputChannel(obj,field->getName());
        }
    }

<<<<<<< HEAD
    // Get the SpinWhileArmed setting
    field = obj->getField(QString("MotorsSpinWhileArmed"));
    m_config->spinningArmed->setChecked(field->getValue().toBool());
=======
>>>>>>> 6d30da68

    // Get Output rates for both banks
    UAVObjectField* field = obj->getField(QString("ChannelUpdateFreq"));
    UAVObjectUtilManager* utilMngr = pm->getObject<UAVObjectUtilManager>();
    m_config->outputRate1->setValue(field->getValue(0).toInt());
    m_config->outputRate2->setValue(field->getValue(1).toInt());
    if (utilMngr) {
        int board = utilMngr->getBoardModel();
        if ((board & 0xff00) == 1024) {
            // CopterControl family
            m_config->chBank1->setText("1-3");
            m_config->chBank2->setText("4");
            m_config->chBank3->setText("5");
            m_config->chBank4->setText("6");
            m_config->outputRate1->setEnabled(true);
            m_config->outputRate2->setEnabled(true);
            m_config->outputRate3->setEnabled(true);
            m_config->outputRate4->setEnabled(true);
            m_config->outputRate3->setValue(field->getValue(2).toInt());
            m_config->outputRate4->setValue(field->getValue(3).toInt());
        } else if ((board & 0xff00) == 256 ) {
            // Mainboard family
            m_config->outputRate1->setEnabled(true);
            m_config->outputRate2->setEnabled(true);
            m_config->outputRate3->setEnabled(false);
            m_config->outputRate4->setEnabled(false);
            m_config->chBank1->setText("1-4");
            m_config->chBank2->setText("5-8");
            m_config->chBank3->setText("-");
            m_config->chBank4->setText("-");
            m_config->outputRate3->setValue(0);
            m_config->outputRate4->setValue(0);
        }
    }


    // Get Channel ranges:
    for (int i=0;i<8;i++) {
        field = obj->getField(QString("ChannelMin"));
        int minValue = field->getValue(i).toInt();
        outMin[i]->setValue(minValue);
        field = obj->getField(QString("ChannelMax"));
        int maxValue = field->getValue(i).toInt();
        outMax[i]->setValue(maxValue);
        if (maxValue>minValue) {
            outSliders[i]->setMinimum(minValue);
            outSliders[i]->setMaximum(maxValue);
            reversals[i]->setChecked(false);
        } else {
            outSliders[i]->setMinimum(maxValue);
            outSliders[i]->setMaximum(minValue);
            reversals[i]->setChecked(true);
        }
    }

    field = obj->getField(QString("ChannelNeutral"));
    for (int i=0; i<8; i++) {
        int value = field->getValue(i).toInt();
        outSliders[i]->setValue(value);
        outLabels[i]->setText(QString::number(value));
    }


}

/**
  * Sends the config to the board, without saving to the SD card (RC Output)
  */
void ConfigOutputWidget::sendRCOutputUpdate()
{
    ExtensionSystem::PluginManager *pm = ExtensionSystem::PluginManager::instance();
    UAVObjectManager *objManager = pm->getObject<UAVObjectManager>();
    UAVDataObject* obj = dynamic_cast<UAVDataObject*>(objManager->getObject(QString("ActuatorSettings")));
    Q_ASSERT(obj);

    // Now send channel ranges:
    UAVObjectField * field = obj->getField(QString("ChannelMax"));
    for (int i = 0; i < 8; i++) {
        field->setValue(outMax[i]->value(),i);
    }

    field = obj->getField(QString("ChannelMin"));
    for (int i = 0; i < 8; i++) {
        field->setValue(outMin[i]->value(),i);
    }

    field = obj->getField(QString("ChannelNeutral"));
    for (int i = 0; i < 8; i++) {
        field->setValue(outSliders[i]->value(),i);
    }

    field = obj->getField(QString("ChannelUpdateFreq"));
    field->setValue(m_config->outputRate1->value(),0);
    field->setValue(m_config->outputRate2->value(),1);
    field->setValue(m_config->outputRate3->value(),2);
    field->setValue(m_config->outputRate4->value(),3);

    // Set Actuator assignement for each channel:
    // Rule: if two channels have the same setting (which is wrong!) the higher channel
    // will get the setting.

    // First, reset all channel assignements:
    QList<UAVObjectField*> fieldList = obj->getFields();
    foreach (UAVObjectField* field, fieldList) {
        // NOTE: we assume that all options in ActuatorSettings are a channel assignement
        // except for the options called "ChannelXXX"
        if (field->getUnits().contains("channel")) {
            field->setValue(field->getOptions().last());
        }
    }

    if (m_config->ch0Output->currentIndex() != 0) {
        field = obj->getField(m_config->ch0Output->currentText());
        field->setValue(field->getOptions().at(0)); // -> This way we don't depend on channel naming convention
    }
    if (m_config->ch1Output->currentIndex() != 0) {
        field = obj->getField(m_config->ch1Output->currentText());
        field->setValue(field->getOptions().at(1)); // -> This way we don't depend on channel naming convention
    }
    if (m_config->ch2Output->currentIndex() != 0) {
        field = obj->getField(m_config->ch2Output->currentText());
        field->setValue(field->getOptions().at(2)); // -> This way we don't depend on channel naming convention
    }
    if (m_config->ch3Output->currentIndex() != 0) {
        field = obj->getField(m_config->ch3Output->currentText());
        field->setValue(field->getOptions().at(3)); // -> This way we don't depend on channel naming convention
    }
    if (m_config->ch4Output->currentIndex() != 0) {
        field = obj->getField(m_config->ch4Output->currentText());
        field->setValue(field->getOptions().at(4)); // -> This way we don't depend on channel naming convention
    }
    if (m_config->ch5Output->currentIndex() != 0) {
        field = obj->getField(m_config->ch5Output->currentText());
        field->setValue(field->getOptions().at(5)); // -> This way we don't depend on channel naming convention
    }
    if (m_config->ch6Output->currentIndex() != 0) {
        field = obj->getField(m_config->ch6Output->currentText());
        field->setValue(field->getOptions().at(6)); // -> This way we don't depend on channel naming convention
    }
    if (m_config->ch7Output->currentIndex() != 0) {
        field = obj->getField(m_config->ch7Output->currentText());
        field->setValue(field->getOptions().at(7)); // -> This way we don't depend on channel naming convention
    }

    // ... and send to the OP Board
    obj->updated();


}


/**
  Sends the config to the board and request saving into the SD card (RC Output)
  */
void ConfigOutputWidget::saveRCOutputObject()
{
    // Send update so that the latest value is saved
    sendRCOutputUpdate();
    ExtensionSystem::PluginManager *pm = ExtensionSystem::PluginManager::instance();
    UAVObjectManager *objManager = pm->getObject<UAVObjectManager>();
    UAVDataObject* obj = dynamic_cast<UAVDataObject*>(objManager->getObject(QString("ActuatorSettings")));
    Q_ASSERT(obj);
    updateObjectPersistance(ObjectPersistence::OPERATION_SAVE, obj);

}


/**
  Sets the minimum/maximum value of the channel 0 to seven output sliders.
  Have to do it here because setMinimum is not a slot.

  One added trick: if the slider is at either its max or its min when the value
  is changed, then keep it on the max/min.
  */
void ConfigOutputWidget::setChOutRange()
{
    QSpinBox *spinbox = (QSpinBox*)QObject::sender();

    int index = outMin.indexOf(spinbox); // This is the channel number
    if (index < 0)
        index = outMax.indexOf(spinbox); // We can't know if the signal came from min or max

    QSlider *slider = outSliders[index];

    int oldMini = slider->minimum();
    int oldMaxi = slider->maximum();

    if (outMin[index]->value()<outMax[index]->value())
    {
        slider->setRange(outMin[index]->value(), outMax[index]->value());
        reversals[index]->setChecked(false);
    }
    else
    {
        slider->setRange(outMax[index]->value(), outMin[index]->value());
        reversals[index]->setChecked(true);
    }

    if (slider->value() == oldMini)
        slider->setValue(slider->minimum());

//    if (slider->value() == oldMaxi)
//        slider->setValue(slider->maximum());  // this can be dangerous if it happens to be controlling a motor at the time!
}

/**
  Reverses the channel when the checkbox is clicked
  */
void ConfigOutputWidget::reverseChannel(bool state)
{
    QCheckBox *checkbox = (QCheckBox*)QObject::sender();
    int index = reversals.indexOf(checkbox); // This is the channel number

    // Sanity check: if state became true, make sure the Maxvalue was higher than Minvalue
    // the situations below can happen!
    if (state && (outMax[index]->value()<outMin[index]->value()))
        return;
    if (!state && (outMax[index]->value()>outMin[index]->value()))
        return;

    // Now, swap the min & max values (only on the spinboxes, the slider
    // does not change!
    int temp = outMax[index]->value();
    outMax[index]->setValue(outMin[index]->value());
    outMin[index]->setValue(temp);

    // Also update the channel value
    // This is a trick to force the slider to update its value and
    // emit the right signal itself, because our sendChannelTest(int) method
    // relies on the object sender's identity.
    if (outSliders[index]->value()<outSliders[index]->maximum()) {
        outSliders[index]->setValue(outSliders[index]->value()+1);
        outSliders[index]->setValue(outSliders[index]->value()-1);
    } else {
        outSliders[index]->setValue(outSliders[index]->value()-1);
        outSliders[index]->setValue(outSliders[index]->value()+1);
    }

}


<|MERGE_RESOLUTION|>--- conflicted
+++ resolved
@@ -318,7 +318,10 @@
     if (!obj) return;
     UAVObjectField *field = obj->getField("MotorsSpinWhileArmed");
     if (!field) return;
-    field->setValue(val);
+    if(val)
+        field->setValue("TRUE");
+    else
+        field->setValue("FALSE");
 }
 
 /**
@@ -405,15 +408,12 @@
         }
     }
 
-<<<<<<< HEAD
     // Get the SpinWhileArmed setting
-    field = obj->getField(QString("MotorsSpinWhileArmed"));
-    m_config->spinningArmed->setChecked(field->getValue().toBool());
-=======
->>>>>>> 6d30da68
+    UAVObjectField *field = obj->getField(QString("MotorsSpinWhileArmed"));
+    m_config->spinningArmed->setChecked(field->getValue().toString().contains("TRUE"));
 
     // Get Output rates for both banks
-    UAVObjectField* field = obj->getField(QString("ChannelUpdateFreq"));
+    field = obj->getField(QString("ChannelUpdateFreq"));
     UAVObjectUtilManager* utilMngr = pm->getObject<UAVObjectUtilManager>();
     m_config->outputRate1->setValue(field->getValue(0).toInt());
     m_config->outputRate2->setValue(field->getValue(1).toInt());
