/**
 ******************************************************************************
 *
 * @file       simulator.cpp
 * @author     The OpenPilot Team, http://www.openpilot.org Copyright (C) 2010.
 * @addtogroup GCSPlugins GCS Plugins
 * @{
 * @addtogroup HITLPlugin HITL Plugin
 * @{
 * @brief The Hardware In The Loop plugin
 *****************************************************************************/
/*
 * This program is free software; you can redistribute it and/or modify
 * it under the terms of the GNU General Public License as published by
 * the Free Software Foundation; either version 3 of the License, or
 * (at your option) any later version.
 *
 * This program is distributed in the hope that it will be useful, but
 * WITHOUT ANY WARRANTY; without even the implied warranty of MERCHANTABILITY
 * or FITNESS FOR A PARTICULAR PURPOSE. See the GNU General Public License
 * for more details.
 *
 * You should have received a copy of the GNU General Public License along
 * with this program; if not, write to the Free Software Foundation, Inc.,
 * 59 Temple Place, Suite 330, Boston, MA 02111-1307 USA
 */


#include "simulator.h"
#include "qxtlogger.h"
#include "extensionsystem/pluginmanager.h"
#include "coreplugin/icore.h"
#include "coreplugin/threadmanager.h"
#include "hitlnoisegeneration.h"

volatile bool Simulator::isStarted = false;

const float Simulator::GEE = 9.81;
const float Simulator::FT2M = 0.3048;
const float Simulator::KT2MPS = 0.514444444;
const float Simulator::INHG2KPA = 3.386;
const float Simulator::FPS2CMPS = 30.48;
const float Simulator::DEG2RAD = (M_PI/180.0);
const float Simulator::RAD2DEG = (180.0/M_PI);


Simulator::Simulator(const SimulatorSettings& params) :
	simProcess(NULL),
	time(NULL),
	inSocket(NULL),
	outSocket(NULL),
	settings(params),
        updatePeriod(50),
        simTimeout(8000),
	autopilotConnectionStatus(false),
	simConnectionStatus(false),
	txTimer(NULL),
	simTimer(NULL),
	name("")
{
	// move to thread
	moveToThread(Core::ICore::instance()->threadManager()->getRealTimeThread());
        connect(this, SIGNAL(myStart()), this, SLOT(onStart()),Qt::QueuedConnection);
	emit myStart();

    QTime currentTime=QTime::currentTime();
    gpsPosTime = currentTime;
    groundTruthTime = currentTime;
    gcsRcvrTime = currentTime;
    attRawTime = currentTime;
    baroAltTime = currentTime;
    airspeedActualTime=currentTime;

    //Define standard atmospheric constants
    airParameters.univGasConstant=8.31447; //[J/(mol·K)]
    airParameters.dryAirConstant=287.058;  //[J/(kg*K)]
    airParameters.groundDensity=1.225;     //[kg/m^3]
    airParameters.groundTemp=15+273.15;    //[K]
    airParameters.tempLapseRate=0.0065;    //[deg/m]
    airParameters.M=0.0289644;             //[kg/mol]
    airParameters.relativeHumidity=20;     //[%]
    airParameters.seaLevelPress=101.325;   //[kPa]
}

Simulator::~Simulator()
{
	if(inSocket)
	{
		delete inSocket;
		inSocket = NULL;
	}

	if(outSocket)
	{
		delete outSocket;
		outSocket = NULL;
	}

	if(txTimer)
	{
		delete txTimer;
		txTimer = NULL;
	}

	if(simTimer)
	{
		delete simTimer;
		simTimer = NULL;
	}
	// NOTE: Does not currently work, may need to send control+c to through the terminal
	if (simProcess != NULL)
	{
		//connect(simProcess,SIGNAL(finished(int, QProcess::ExitStatus)),this,SLOT(onFinished(int, QProcess::ExitStatus)));

		simProcess->disconnect();
		if(simProcess->state() == QProcess::Running)
			simProcess->kill();
		//if(simProcess->waitForFinished())
			//emit deleteSimProcess();
		delete simProcess;
		simProcess = NULL;
	}
}

void Simulator::onDeleteSimulator(void)
{
	// [1]
	Simulator::setStarted(false);
	// [2]
	Simulator::Instances().removeOne(simulatorId);

	disconnect(this);
	delete this;
}

void Simulator::onStart()
{
    QMutexLocker locker(&lock);

    QThread* mainThread = QThread::currentThread();

    qDebug() << "Simulator Thread: "<< mainThread;

    // Get required UAVObjects
    ExtensionSystem::PluginManager* pm = ExtensionSystem::PluginManager::instance();
    UAVObjectManager* objManager = pm->getObject<UAVObjectManager>();
    actDesired = ActuatorDesired::GetInstance(objManager);
    actCommand = ActuatorCommand::GetInstance(objManager);
    manCtrlCommand = ManualControlCommand::GetInstance(objManager);
    gcsReceiver = GCSReceiver::GetInstance(objManager);
    flightStatus = FlightStatus::GetInstance(objManager);
    posHome = HomeLocation::GetInstance(objManager);
    velActual = VelocityActual::GetInstance(objManager);
    posActual = PositionActual::GetInstance(objManager);
    baroAlt = BaroAltitude::GetInstance(objManager);
    airspeedActual = AirspeedActual::GetInstance(objManager);
    attActual = AttitudeActual::GetInstance(objManager);
    attitudeSettings = AttitudeSettings::GetInstance(objManager);
    accels = Accels::GetInstance(objManager);
    gyros = Gyros::GetInstance(objManager);
    gpsPos = GPSPosition::GetInstance(objManager);
    gpsVel = GPSVelocity::GetInstance(objManager);
    telStats = GCSTelemetryStats::GetInstance(objManager);
    groundTruth = GroundTruth::GetInstance(objManager);

    // Listen to autopilot connection events
    TelemetryManager* telMngr = pm->getObject<TelemetryManager>();
    connect(telMngr, SIGNAL(connected()), this, SLOT(onAutopilotConnect()));
    connect(telMngr, SIGNAL(disconnected()), this, SLOT(onAutopilotDisconnect()));
    //connect(telStats, SIGNAL(objectUpdated(UAVObject*)), this, SLOT(telStatsUpdated(UAVObject*)));

    // If already connect setup autopilot
    GCSTelemetryStats::DataFields stats = telStats->getData();
    if ( stats.Status == GCSTelemetryStats::STATUS_CONNECTED )
        onAutopilotConnect();

    inSocket = new QUdpSocket();
    outSocket = new QUdpSocket();
    setupUdpPorts(settings.hostAddress,settings.inPort,settings.outPort);

        emit processOutput("\nLocal interface: " + settings.hostAddress + "\n" + \
                           "Remote interface: " + settings.remoteAddress + "\n" + \
                           "inputPort: " + QString::number(settings.inPort) + "\n" + \
                           "outputPort: " + QString::number(settings.outPort) + "\n");

        qxtLog->info("\nLocal interface: " + settings.hostAddress + "\n" + \
                     "Remote interface: " + settings.remoteAddress + "\n" + \
                     "inputPort: " + QString::number(settings.inPort) + "\n" + \
                     "outputPort: " + QString::number(settings.outPort) + "\n");

//        if(!inSocket->waitForConnected(5000))
//                emit processOutput(QString("Can't connect to %1 on %2 port!").arg(settings.hostAddress).arg(settings.inPort));
//        outSocket->connectToHost(settings.hostAddress,settings.outPort); // FG
//        if(!outSocket->waitForConnected(5000))
//                emit processOutput(QString("Can't connect to %1 on %2 port!").arg(settings.hostAddress).arg(settings.outPort));


	connect(inSocket, SIGNAL(readyRead()), this, SLOT(receiveUpdate()),Qt::DirectConnection);

	// Setup transmit timer
	txTimer = new QTimer();
	connect(txTimer, SIGNAL(timeout()), this, SLOT(transmitUpdate()),Qt::DirectConnection);
	txTimer->setInterval(updatePeriod);
	txTimer->start();
	// Setup simulator connection timer
	simTimer = new QTimer();
	connect(simTimer, SIGNAL(timeout()), this, SLOT(onSimulatorConnectionTimeout()),Qt::DirectConnection);
	simTimer->setInterval(simTimeout);
	simTimer->start();

	// setup time
	time = new QTime();
	time->start();
	current.T=0;
	current.i=0;

}

void Simulator::receiveUpdate()
{
	// Update connection timer and status
	simTimer->setInterval(simTimeout);
	simTimer->stop();
	simTimer->start();
	if ( !simConnectionStatus )
	{
		simConnectionStatus = true;
		emit simulatorConnected();
	}

	// Process data
        while(inSocket->hasPendingDatagrams()) {
		// Receive datagram
		QByteArray datagram;
		datagram.resize(inSocket->pendingDatagramSize());
		QHostAddress sender;
		quint16 senderPort;
		inSocket->readDatagram(datagram.data(), datagram.size(),
							   &sender, &senderPort);
		//QString datastr(datagram);
		// Process incomming data
		processUpdate(datagram);
	 }
}

void Simulator::setupObjects()
{

    if (settings.gcsReceiverEnabled) {
        setupInputObject(actCommand, settings.minOutputPeriod); //Input to the simulator
        setupOutputObject(gcsReceiver, settings.minOutputPeriod);
    } else if (settings.manualControlEnabled) {
        setupInputObject(actDesired, settings.minOutputPeriod); //Input to the simulator
    }

    setupOutputObject(posHome, 10000); //Hardcoded? Bleh.

    if (settings.gpsPositionEnabled){
        setupOutputObject(gpsPos, settings.gpsPosRate);
        setupOutputObject(gpsVel, settings.gpsPosRate);
    }

    if (settings.groundTruthEnabled){
        setupOutputObject(posActual, settings.groundTruthRate);
        setupOutputObject(velActual, settings.groundTruthRate);
    }

    if (settings.attRawEnabled) {
        setupOutputObject(accels, settings.attRawRate);
        setupOutputObject(gyros, settings.attRawRate);
    }

    if (settings.attActualEnabled  && settings.attActHW) {
        setupOutputObject(accels, settings.attRawRate);
        setupOutputObject(gyros, settings.attRawRate);
    }

    if (settings.attActualEnabled && !settings.attActHW)
        setupOutputObject(attActual, 20); //Hardcoded? Bleh.
    else
        setupWatchedObject(attActual, 100); //Hardcoded? Bleh.

    if(settings.airspeedActualEnabled)
        setupOutputObject(airspeedActual, settings.airspeedActualRate);

    if(settings.baroAltitudeEnabled)
        setupOutputObject(baroAlt, settings.baroAltRate);

}


void Simulator::setupInputObject(UAVObject* obj, quint32 updatePeriod)
{
    UAVObject::Metadata mdata;
    mdata = obj->getDefaultMetadata();

    UAVObject::SetGcsAccess(mdata, UAVObject::ACCESS_READONLY);
    UAVObject::SetGcsTelemetryAcked(mdata, false);
    UAVObject::SetGcsTelemetryUpdateMode(mdata, UAVObject::UPDATEMODE_MANUAL);
    mdata.gcsTelemetryUpdatePeriod = 0;

    UAVObject::SetFlightAccess(mdata, UAVObject::ACCESS_READWRITE);
    UAVObject::SetFlightTelemetryAcked(mdata, false);

    UAVObject::SetFlightTelemetryUpdateMode(mdata, UAVObject::UPDATEMODE_PERIODIC);
    mdata.flightTelemetryUpdatePeriod = updatePeriod;

    obj->setMetadata(mdata);
}


void Simulator::setupWatchedObject(UAVObject *obj, quint32 updatePeriod)
{
    UAVObject::Metadata mdata;
    mdata = obj->getDefaultMetadata();

    UAVObject::SetGcsAccess(mdata, UAVObject::ACCESS_READONLY);
    UAVObject::SetGcsTelemetryAcked(mdata, false);
    UAVObject::SetGcsTelemetryUpdateMode(mdata, UAVObject::UPDATEMODE_MANUAL);
    mdata.gcsTelemetryUpdatePeriod = 0;

    UAVObject::SetFlightAccess(mdata, UAVObject::ACCESS_READWRITE);
    UAVObject::SetFlightTelemetryAcked(mdata, false);
    UAVObject::SetFlightTelemetryUpdateMode(mdata, UAVObject::UPDATEMODE_PERIODIC);
    mdata.flightTelemetryUpdatePeriod = updatePeriod;

    obj->setMetadata(mdata);
}


void Simulator::setupOutputObject(UAVObject* obj, quint32 updatePeriod)
{
	UAVObject::Metadata mdata;
	mdata = obj->getDefaultMetadata();

    UAVObject::SetGcsAccess(mdata, UAVObject::ACCESS_READWRITE);
    UAVObject::SetGcsTelemetryAcked(mdata, false);
    UAVObject::SetGcsTelemetryUpdateMode(mdata, UAVObject::UPDATEMODE_ONCHANGE);
    mdata.gcsTelemetryUpdatePeriod = updatePeriod;

    UAVObject::SetFlightAccess(mdata, UAVObject::ACCESS_READONLY);
    UAVObject::SetFlightTelemetryUpdateMode(mdata,UAVObject::UPDATEMODE_MANUAL);

    obj->setMetadata(mdata);
}

void Simulator::onAutopilotConnect()
{
	autopilotConnectionStatus = true;
	setupObjects();
	emit autopilotConnected();
}

void Simulator::onAutopilotDisconnect()
{
	autopilotConnectionStatus = false;
	emit autopilotDisconnected();
}

void Simulator::onSimulatorConnectionTimeout()
{
	if ( simConnectionStatus )
	{
		simConnectionStatus = false;
		emit simulatorDisconnected();
	}
}


void Simulator::telStatsUpdated(UAVObject* obj)
{
    Q_UNUSED(obj);

    GCSTelemetryStats::DataFields stats = telStats->getData();
	if ( !autopilotConnectionStatus && stats.Status == GCSTelemetryStats::STATUS_CONNECTED )
	{
		onAutopilotConnect();
	}
	else if ( autopilotConnectionStatus && stats.Status != GCSTelemetryStats::STATUS_CONNECTED )
	{
		onAutopilotDisconnect();
	}
}


void Simulator::resetInitialHomePosition(){
    once=false;
}


void Simulator::updateUAVOs(Output2Hardware out){

    QTime currentTime = QTime::currentTime();

    Noise noise;
    HitlNoiseGeneration noiseSource;

    if(settings.addNoise){
        noise = noiseSource.generateNoise();
    }
    else{
        memset(&noise, 0, sizeof(Noise));
    }

    /*******************************/
    HomeLocation::DataFields homeData = posHome->getData();
    if(!once)
    {
        // Upon startup, we reset the HomeLocation object to
        // the plane's location:
        memset(&homeData, 0, sizeof(HomeLocation::DataFields));
        // Update homelocation
        homeData.Latitude = out.latitude;   //Already in *10^7 integer format
        homeData.Longitude = out.longitude; //Already in *10^7 integer format
        homeData.Altitude = out.agl;
        double LLA[3];
        LLA[0]=out.latitude;
        LLA[1]=out.longitude;
        LLA[2]=out.altitude;

        homeData.Be[0]=0;
        homeData.Be[1]=0;
        homeData.Be[2]=0;

        homeData.g_e=9.805;
        homeData.GroundTemperature=15;
        homeData.SeaLevelPressure=1013;

        posHome->setData(homeData);
        posHome->updated();

        // Compute initial distance
        initN = out.dstN;
        initE = out.dstE;
        initD = out.dstD;

        once=true;
    }

    /*******************************/
    //Copy everything to the ground truth object. GroundTruth is Noise-free.
    GroundTruth::DataFields groundTruthData;
    groundTruthData = groundTruth->getData();

    groundTruthData.CalibratedAirspeed=out.calibratedAirspeed;
    groundTruthData.TrueAirspeed=out.trueAirspeed;
    groundTruthData.AngleOfAttack=out.angleOfAttack;
    groundTruthData.AngleOfSlip=out.angleOfSlip;

    groundTruthData.PositionNED[0]=out.dstN-initN;
    groundTruthData.PositionNED[1]=out.dstE-initD;
    groundTruthData.PositionNED[2]=out.dstD-initD;

    groundTruthData.VelocityNED[0]=out.velNorth;
    groundTruthData.VelocityNED[1]=out.velEast;
    groundTruthData.VelocityNED[2]=out.velDown;

    groundTruthData.AccelerationXYZ[0]=out.accX;
    groundTruthData.AccelerationXYZ[1]=out.accY;
    groundTruthData.AccelerationXYZ[2]=out.accZ;

    groundTruthData.RPY[0]=out.roll;
    groundTruthData.RPY[0]=out.pitch;
    groundTruthData.RPY[0]=out.heading;

    groundTruthData.AngularRates[0]=out.rollRate;
    groundTruthData.AngularRates[1]=out.pitchRate;
    groundTruthData.AngularRates[2]=out.yawRate;

    //Set UAVO
    groundTruth->setData(groundTruthData);

/*******************************/
    // Update attActual object
    AttitudeActual::DataFields attActualData;
    attActualData = attActual->getData();

    if (settings.attActHW) {
        // do nothing
        /*****************************************/
    } else if (settings.attActSim) {
        // take all data from simulator
        attActualData.Roll = out.roll + noise.attActualData.Roll;   //roll;
        attActualData.Pitch = out.pitch + noise.attActualData.Pitch;  // pitch
        attActualData.Yaw = out.heading + noise.attActualData.Yaw; // Yaw
        float rpy[3];
        float quat[4];
        rpy[0] = attActualData.Roll;
        rpy[1] = attActualData.Pitch;
        rpy[2] = attActualData.Yaw;
        Utils::CoordinateConversions().RPY2Quaternion(rpy,quat);
        attActualData.q1 = quat[0];
        attActualData.q2 = quat[1];
        attActualData.q3 = quat[2];
        attActualData.q4 = quat[3];

        //Set UAVO
        attActual->setData(attActualData);
        /*****************************************/
    } else if (settings.attActCalc) {
        // calculate RPY with code from Attitude module
        static float q[4] = {1, 0, 0, 0};
        static float gyro_correct_int2 = 0;

        float dT = out.delT;

        AttitudeSettings::DataFields attitudeSettingsData = attitudeSettings->getData();
        float accelKp = attitudeSettingsData.AccelKp * 0.1666666666666667;
        float accelKi = attitudeSettingsData.AccelKp * 0.1666666666666667;
        float yawBiasRate = attitudeSettingsData.YawBiasRate;

        // calibrate sensors on arming
        if (flightStatus->getData().Armed == FlightStatus::ARMED_ARMING) {
            accelKp = 2.0;
            accelKi = 0.9;
        }

        float gyro[3] = {out.rollRate, out.pitchRate, out.yawRate};
        float attRawAcc[3] = {out.accX, out.accY, out.accZ};

        // code from Attitude module begin ///////////////////////////////
        float *accels = attRawAcc;
        float grot[3];
        float accel_err[3];

        // Rotate gravity to body frame and cross with accels
        grot[0] = -(2 * (q[1] * q[3] - q[0] * q[2]));
        grot[1] = -(2 * (q[2] * q[3] + q[0] * q[1]));
        grot[2] = -(q[0] * q[0] - q[1]*q[1] - q[2]*q[2] + q[3]*q[3]);

        // CrossProduct
        {
            accel_err[0] = accels[1]*grot[2] - grot[1]*accels[2];
            accel_err[1] = grot[0]*accels[2] - accels[0]*grot[2];
            accel_err[2] = accels[0]*grot[1] - grot[0]*accels[1];
        }

        // Account for accel magnitude
        float accel_mag = sqrt(accels[0] * accels[0] + accels[1] * accels[1] + accels[2] * accels[2]);
        accel_err[0] /= accel_mag;
        accel_err[1] /= accel_mag;
        accel_err[2] /= accel_mag;

        // Accumulate integral of error.  Scale here so that units are (deg/s) but Ki has units of s
        gyro_correct_int2 += -gyro[2] * yawBiasRate;

        // Correct rates based on error, integral component dealt with in updateSensors
        gyro[0] += accel_err[0] * accelKp / dT;
        gyro[1] += accel_err[1] * accelKp / dT;
        gyro[2] += accel_err[2] * accelKp / dT + gyro_correct_int2;

        // Work out time derivative from INSAlgo writeup
        // Also accounts for the fact that gyros are in deg/s
        float qdot[4];
        qdot[0] = (-q[1] * gyro[0] - q[2] * gyro[1] - q[3] * gyro[2]) * dT * M_PI / 180 / 2;
        qdot[1] = (+q[0] * gyro[0] - q[3] * gyro[1] + q[2] * gyro[2]) * dT * M_PI / 180 / 2;
        qdot[2] = (+q[3] * gyro[0] + q[0] * gyro[1] - q[1] * gyro[2]) * dT * M_PI / 180 / 2;
        qdot[3] = (-q[2] * gyro[0] + q[1] * gyro[1] + q[0] * gyro[2]) * dT * M_PI / 180 / 2;

        // Take a time step
        q[0] += qdot[0];
        q[1] += qdot[1];
        q[2] += qdot[2];
        q[3] += qdot[3];

        if(q[0] < 0) {
            q[0] = -q[0];
            q[1] = -q[1];
            q[2] = -q[2];
            q[3] = -q[3];
        }

        // Renomalize
        float qmag = sqrt((q[0] * q[0]) + (q[1] * q[1]) + (q[2] * q[2]) + (q[3] * q[3]));
        q[0] /= qmag;
        q[1] /= qmag;
        q[2] /= qmag;
        q[3] /= qmag;

        // If quaternion has become inappropriately short or is nan reinit.
        // THIS SHOULD NEVER ACTUALLY HAPPEN
        if((fabs(qmag) < 1e-3) || (qmag != qmag)) {
            q[0] = 1;
            q[1] = 0;
            q[2] = 0;
            q[3] = 0;
        }

        float rpy2[3];
        // Quaternion2RPY
        {
            float q0s, q1s, q2s, q3s;
            q0s = q[0] * q[0];
            q1s = q[1] * q[1];
            q2s = q[2] * q[2];
            q3s = q[3] * q[3];

            float R13, R11, R12, R23, R33;
            R13 = 2 * (q[1] * q[3] - q[0] * q[2]);
            R11 = q0s + q1s - q2s - q3s;
            R12 = 2 * (q[1] * q[2] + q[0] * q[3]);
            R23 = 2 * (q[2] * q[3] + q[0] * q[1]);
            R33 = q0s - q1s - q2s + q3s;

            rpy2[1] = RAD2DEG * asinf(-R13);    // pitch always between -pi/2 to pi/2
            rpy2[2] = RAD2DEG * atan2f(R12, R11);
            rpy2[0] = RAD2DEG * atan2f(R23, R33);
        }

        attActualData.Roll  = rpy2[0];
        attActualData.Pitch = rpy2[1];
        attActualData.Yaw   = rpy2[2];
        attActualData.q1 = q[0];
        attActualData.q2 = q[1];
        attActualData.q3 = q[2];
        attActualData.q4 = q[3];

        //Set UAVO
        attActual->setData(attActualData);
        /*****************************************/
    }

    /*******************************/
    if (settings.gcsReceiverEnabled) {
        if (gcsRcvrTime.msecsTo(currentTime) >= settings.minOutputPeriod) {
            GCSReceiver::DataFields gcsRcvrData;
            memset(&gcsRcvrData, 0, sizeof(GCSReceiver::DataFields));

            for (quint16 i = 0; i < GCSReceiver::CHANNEL_NUMELEM; i++){
                gcsRcvrData.Channel[i] = 1500 + (out.rc_channel[i]*500); //Elements in rc_channel are between -1 and 1
            }

            gcsReceiver->setData(gcsRcvrData);

            gcsRcvrTime=gcsRcvrTime.addMSecs(settings.minOutputPeriod);

        }
    }


    /*******************************/
    if (settings.gpsPositionEnabled) {
        if (gpsPosTime.msecsTo(currentTime) >= settings.gpsPosRate) {
            qDebug()<< " GPS time:" << gpsPosTime << ", currentTime: " << currentTime  << ", difference: "  << gpsPosTime.msecsTo(currentTime);
            // Update GPS Position objects
            GPSPosition::DataFields gpsPosData;
            memset(&gpsPosData, 0, sizeof(GPSPosition::DataFields));
            gpsPosData.Altitude = out.altitude + noise.gpsPosData.Altitude;
            gpsPosData.Heading = out.heading + noise.gpsPosData.Heading;
            gpsPosData.Groundspeed = out.groundspeed + noise.gpsPosData.Groundspeed;
            gpsPosData.Latitude = out.latitude + noise.gpsPosData.Latitude;    //Already in *10^7 integer format
            gpsPosData.Longitude = out.longitude + noise.gpsPosData.Longitude; //Already in *10^7 integer format
            gpsPosData.GeoidSeparation = 0.0;
            gpsPosData.PDOP = 3.0;
            gpsPosData.VDOP = gpsPosData.PDOP*1.5;
            gpsPosData.Satellites = 10;
            gpsPosData.Status = GPSPosition::STATUS_FIX3D;

            gpsPos->setData(gpsPosData);

            // Update GPS Velocity.{North,East,Down}
            GPSVelocity::DataFields gpsVelData;
            memset(&gpsVelData, 0, sizeof(GPSVelocity::DataFields));
            gpsVelData.North = out.velNorth + noise.gpsVelData.North;
            gpsVelData.East = out.velEast + noise.gpsVelData.East;
            gpsVelData.Down = out.velDown + noise.gpsVelData.Down;

            gpsVel->setData(gpsVelData);

            gpsPosTime=gpsPosTime.addMSecs(settings.gpsPosRate);
        }
    }

<<<<<<< HEAD
    /*******************************/
    // Update VelocityActual.{North,East,Down}
=======
    // Update PositionActual.{North,East,Down} && VelocityActual.{North,East,Down}
>>>>>>> c3f339d8
    if (settings.groundTruthEnabled) {
        if (groundTruthTime.msecsTo(currentTime) >= settings.groundTruthRate) {
            VelocityActual::DataFields velocityActualData;
            memset(&velocityActualData, 0, sizeof(VelocityActual::DataFields));
            velocityActualData.North = out.velNorth + noise.velocityActualData.North;
            velocityActualData.East = out.velEast + noise.velocityActualData.East;
            velocityActualData.Down = out.velDown + noise.velocityActualData.Down;
            velActual->setData(velocityActualData);

            // Update PositionActual.{Nort,East,Down}
            PositionActual::DataFields positionActualData;
            memset(&positionActualData, 0, sizeof(PositionActual::DataFields));
            positionActualData.North = (out.dstN-initN) + noise.positionActualData.North;
            positionActualData.East = (out.dstE-initE) + noise.positionActualData.East;
            positionActualData.Down = (out.dstD/*-initD*/) + noise.positionActualData.Down;
            posActual->setData(positionActualData);

            groundTruthTime=groundTruthTime.addMSecs(settings.groundTruthRate);
        }
    }

//    /*******************************/
//    if (settings.sonarAltitude) {
//        static QTime sonarAltTime = currentTime;
//        if (sonarAltTime.msecsTo(currentTime) >= settings.sonarAltRate) {
//            SonarAltitude::DataFields sonarAltData;
//            sonarAltData = sonarAlt->getData();

//            float sAlt = settings.sonarMaxAlt;
//            // 0.35 rad ~= 20 degree
//            if ((agl < (sAlt * 2.0)) && (roll < 0.35) && (pitch < 0.35)) {
//                float x = agl * qTan(roll);
//                float y = agl * qTan(pitch);
//                float h = qSqrt(x*x + y*y + agl*agl);
//                sAlt = qMin(h, sAlt);
//            }

//            sonarAltData.Altitude = sAlt;
//            sonarAlt->setData(sonarAltData);
//            sonarAltTime = currentTime;
//        }
//    }

    /*******************************/
    // Update BaroAltitude object
    if (settings.baroAltitudeEnabled){
        if (baroAltTime.msecsTo(currentTime) >= settings.baroAltRate) {
        BaroAltitude::DataFields baroAltData;
        memset(&baroAltData, 0, sizeof(BaroAltitude::DataFields));
        baroAltData.Altitude = out.altitude + noise.baroAltData.Altitude;
        baroAltData.Temperature = out.temperature + noise.baroAltData.Temperature;
        baroAltData.Pressure = out.pressure + noise.baroAltData.Pressure;
        baroAlt->setData(baroAltData);

        baroAltTime=baroAltTime.addMSecs(settings.baroAltRate);
        }
    }

    /*******************************/
    // Update AirspeedActual object
    if (settings.airspeedActualEnabled){
        if (airspeedActualTime.msecsTo(currentTime) >= settings.airspeedActualRate) {
        AirspeedActual::DataFields airspeedActualData;
        memset(&airspeedActualData, 0, sizeof(AirspeedActual::DataFields));
        airspeedActualData.CalibratedAirspeed = out.calibratedAirspeed + noise.airspeedActual.CalibratedAirspeed;
        airspeedActualData.TrueAirspeed = out.trueAirspeed + noise.airspeedActual.TrueAirspeed;
        airspeedActualData.alpha=out.angleOfAttack;
        airspeedActualData.beta=out.angleOfSlip;
        airspeedActual->setData(airspeedActualData);

        airspeedActualTime=airspeedActualTime.addMSecs(settings.airspeedActualRate);
        }
    }

    /*******************************/
    // Update raw attitude sensors
    if (settings.attRawEnabled) {
        if (attRawTime.msecsTo(currentTime) >= settings.attRawRate) {
            //Update gyroscope sensor data
            Gyros::DataFields gyroData;
            memset(&gyroData, 0, sizeof(Gyros::DataFields));
            gyroData.x = out.rollRate + noise.gyroData.x;
            gyroData.y = out.pitchRate + noise.gyroData.y;
            gyroData.z = out.yawRate + noise.gyroData.z;
            gyros->setData(gyroData);

            //Update accelerometer sensor data
            Accels::DataFields accelData;
            memset(&accelData, 0, sizeof(Accels::DataFields));
            accelData.x = out.accX + noise.accelData.x;
            accelData.y = out.accY + noise.accelData.y;
            accelData.z = out.accZ + noise.accelData.z;
            accels->setData(accelData);

            attRawTime=attRawTime.addMSecs(settings.attRawRate);
        }
    }
}

/**
 * calculate air density from altitude. http://en.wikipedia.org/wiki/Density_of_air
 */
float Simulator::airDensityFromAltitude(float alt, AirParameters air, float gravity) {
    float p= airPressureFromAltitude(alt, air, gravity);
    float rho=p*air.M/(air.univGasConstant*(air.groundTemp-air.tempLapseRate*alt));

    return rho;
}

/**
 * @brief Simulator::airPressureFromAltitude Get air pressure from altitude and atmospheric conditions.
 * @param alt altitude
 * @param air atmospheric conditions
 * @param gravity
 * @return
 */
float Simulator::airPressureFromAltitude(float alt, AirParameters air, float gravity) {
    return air.seaLevelPress* pow(1 - air.tempLapseRate * alt /air.groundTemp, gravity * air.M/(air.univGasConstant*air.tempLapseRate));
}

/**
 * @brief Simulator::cas2tas calculate TAS from CAS and altitude. http://en.wikipedia.org/wiki/Airspeed
 * @param CAS Calibrated airspeed
 * @param alt altitude
 * @param air atmospheric conditions
 * @param gravity
 * @return True airspeed
 */
float Simulator::cas2tas(float CAS, float alt, AirParameters air, float gravity) {
    float rho=airDensityFromAltitude(alt, air, gravity);

    return (CAS * sqrt(air.groundDensity/rho));
}

/**
 * @brief Simulator::tas2cas calculate CAS from TAS and altitude. http://en.wikipedia.org/wiki/Airspeed
 * @param TAS True airspeed
 * @param alt altitude
 * @param air atmospheric conditions
 * @param gravity
 * @return Calibrated airspeed
 */
float Simulator::tas2cas(float TAS, float alt, AirParameters air, float gravity) {
    float rho=airDensityFromAltitude(alt, air, gravity);

    return (TAS / sqrt(air.groundDensity/rho));
}

/**
 * @brief Simulator::getAirParameters get air parameters
 * @return airParameters
 */
AirParameters Simulator::getAirParameters(){
    return airParameters;
}

/**
 * @brief Simulator::setAirParameters set air parameters
 * @param airParameters
 */
void Simulator::setAirParameters(AirParameters airParameters){
    this->airParameters=airParameters;
}
<|MERGE_RESOLUTION|>--- conflicted
+++ resolved
@@ -1,842 +1,837 @@
-/**
- ******************************************************************************
- *
- * @file       simulator.cpp
- * @author     The OpenPilot Team, http://www.openpilot.org Copyright (C) 2010.
- * @addtogroup GCSPlugins GCS Plugins
- * @{
- * @addtogroup HITLPlugin HITL Plugin
- * @{
- * @brief The Hardware In The Loop plugin
- *****************************************************************************/
-/*
- * This program is free software; you can redistribute it and/or modify
- * it under the terms of the GNU General Public License as published by
- * the Free Software Foundation; either version 3 of the License, or
- * (at your option) any later version.
- *
- * This program is distributed in the hope that it will be useful, but
- * WITHOUT ANY WARRANTY; without even the implied warranty of MERCHANTABILITY
- * or FITNESS FOR A PARTICULAR PURPOSE. See the GNU General Public License
- * for more details.
- *
- * You should have received a copy of the GNU General Public License along
- * with this program; if not, write to the Free Software Foundation, Inc.,
- * 59 Temple Place, Suite 330, Boston, MA 02111-1307 USA
- */
-
-
-#include "simulator.h"
-#include "qxtlogger.h"
-#include "extensionsystem/pluginmanager.h"
-#include "coreplugin/icore.h"
-#include "coreplugin/threadmanager.h"
-#include "hitlnoisegeneration.h"
-
-volatile bool Simulator::isStarted = false;
-
-const float Simulator::GEE = 9.81;
-const float Simulator::FT2M = 0.3048;
-const float Simulator::KT2MPS = 0.514444444;
-const float Simulator::INHG2KPA = 3.386;
-const float Simulator::FPS2CMPS = 30.48;
-const float Simulator::DEG2RAD = (M_PI/180.0);
-const float Simulator::RAD2DEG = (180.0/M_PI);
-
-
-Simulator::Simulator(const SimulatorSettings& params) :
-	simProcess(NULL),
-	time(NULL),
-	inSocket(NULL),
-	outSocket(NULL),
-	settings(params),
-        updatePeriod(50),
-        simTimeout(8000),
-	autopilotConnectionStatus(false),
-	simConnectionStatus(false),
-	txTimer(NULL),
-	simTimer(NULL),
-	name("")
-{
-	// move to thread
-	moveToThread(Core::ICore::instance()->threadManager()->getRealTimeThread());
-        connect(this, SIGNAL(myStart()), this, SLOT(onStart()),Qt::QueuedConnection);
-	emit myStart();
-
-    QTime currentTime=QTime::currentTime();
-    gpsPosTime = currentTime;
-    groundTruthTime = currentTime;
-    gcsRcvrTime = currentTime;
-    attRawTime = currentTime;
-    baroAltTime = currentTime;
-    airspeedActualTime=currentTime;
-
-    //Define standard atmospheric constants
-    airParameters.univGasConstant=8.31447; //[J/(mol·K)]
-    airParameters.dryAirConstant=287.058;  //[J/(kg*K)]
-    airParameters.groundDensity=1.225;     //[kg/m^3]
-    airParameters.groundTemp=15+273.15;    //[K]
-    airParameters.tempLapseRate=0.0065;    //[deg/m]
-    airParameters.M=0.0289644;             //[kg/mol]
-    airParameters.relativeHumidity=20;     //[%]
-    airParameters.seaLevelPress=101.325;   //[kPa]
-}
-
-Simulator::~Simulator()
-{
-	if(inSocket)
-	{
-		delete inSocket;
-		inSocket = NULL;
-	}
-
-	if(outSocket)
-	{
-		delete outSocket;
-		outSocket = NULL;
-	}
-
-	if(txTimer)
-	{
-		delete txTimer;
-		txTimer = NULL;
-	}
-
-	if(simTimer)
-	{
-		delete simTimer;
-		simTimer = NULL;
-	}
-	// NOTE: Does not currently work, may need to send control+c to through the terminal
-	if (simProcess != NULL)
-	{
-		//connect(simProcess,SIGNAL(finished(int, QProcess::ExitStatus)),this,SLOT(onFinished(int, QProcess::ExitStatus)));
-
-		simProcess->disconnect();
-		if(simProcess->state() == QProcess::Running)
-			simProcess->kill();
-		//if(simProcess->waitForFinished())
-			//emit deleteSimProcess();
-		delete simProcess;
-		simProcess = NULL;
-	}
-}
-
-void Simulator::onDeleteSimulator(void)
-{
-	// [1]
-	Simulator::setStarted(false);
-	// [2]
-	Simulator::Instances().removeOne(simulatorId);
-
-	disconnect(this);
-	delete this;
-}
-
-void Simulator::onStart()
-{
-    QMutexLocker locker(&lock);
-
-    QThread* mainThread = QThread::currentThread();
-
-    qDebug() << "Simulator Thread: "<< mainThread;
-
-    // Get required UAVObjects
-    ExtensionSystem::PluginManager* pm = ExtensionSystem::PluginManager::instance();
-    UAVObjectManager* objManager = pm->getObject<UAVObjectManager>();
-    actDesired = ActuatorDesired::GetInstance(objManager);
-    actCommand = ActuatorCommand::GetInstance(objManager);
-    manCtrlCommand = ManualControlCommand::GetInstance(objManager);
-    gcsReceiver = GCSReceiver::GetInstance(objManager);
-    flightStatus = FlightStatus::GetInstance(objManager);
-    posHome = HomeLocation::GetInstance(objManager);
-    velActual = VelocityActual::GetInstance(objManager);
-    posActual = PositionActual::GetInstance(objManager);
-    baroAlt = BaroAltitude::GetInstance(objManager);
-    airspeedActual = AirspeedActual::GetInstance(objManager);
-    attActual = AttitudeActual::GetInstance(objManager);
-    attitudeSettings = AttitudeSettings::GetInstance(objManager);
-    accels = Accels::GetInstance(objManager);
-    gyros = Gyros::GetInstance(objManager);
-    gpsPos = GPSPosition::GetInstance(objManager);
-    gpsVel = GPSVelocity::GetInstance(objManager);
-    telStats = GCSTelemetryStats::GetInstance(objManager);
-    groundTruth = GroundTruth::GetInstance(objManager);
-
-    // Listen to autopilot connection events
-    TelemetryManager* telMngr = pm->getObject<TelemetryManager>();
-    connect(telMngr, SIGNAL(connected()), this, SLOT(onAutopilotConnect()));
-    connect(telMngr, SIGNAL(disconnected()), this, SLOT(onAutopilotDisconnect()));
-    //connect(telStats, SIGNAL(objectUpdated(UAVObject*)), this, SLOT(telStatsUpdated(UAVObject*)));
-
-    // If already connect setup autopilot
-    GCSTelemetryStats::DataFields stats = telStats->getData();
-    if ( stats.Status == GCSTelemetryStats::STATUS_CONNECTED )
-        onAutopilotConnect();
-
-    inSocket = new QUdpSocket();
-    outSocket = new QUdpSocket();
-    setupUdpPorts(settings.hostAddress,settings.inPort,settings.outPort);
-
-        emit processOutput("\nLocal interface: " + settings.hostAddress + "\n" + \
-                           "Remote interface: " + settings.remoteAddress + "\n" + \
-                           "inputPort: " + QString::number(settings.inPort) + "\n" + \
-                           "outputPort: " + QString::number(settings.outPort) + "\n");
-
-        qxtLog->info("\nLocal interface: " + settings.hostAddress + "\n" + \
-                     "Remote interface: " + settings.remoteAddress + "\n" + \
-                     "inputPort: " + QString::number(settings.inPort) + "\n" + \
-                     "outputPort: " + QString::number(settings.outPort) + "\n");
-
-//        if(!inSocket->waitForConnected(5000))
-//                emit processOutput(QString("Can't connect to %1 on %2 port!").arg(settings.hostAddress).arg(settings.inPort));
-//        outSocket->connectToHost(settings.hostAddress,settings.outPort); // FG
-//        if(!outSocket->waitForConnected(5000))
-//                emit processOutput(QString("Can't connect to %1 on %2 port!").arg(settings.hostAddress).arg(settings.outPort));
-
-
-	connect(inSocket, SIGNAL(readyRead()), this, SLOT(receiveUpdate()),Qt::DirectConnection);
-
-	// Setup transmit timer
-	txTimer = new QTimer();
-	connect(txTimer, SIGNAL(timeout()), this, SLOT(transmitUpdate()),Qt::DirectConnection);
-	txTimer->setInterval(updatePeriod);
-	txTimer->start();
-	// Setup simulator connection timer
-	simTimer = new QTimer();
-	connect(simTimer, SIGNAL(timeout()), this, SLOT(onSimulatorConnectionTimeout()),Qt::DirectConnection);
-	simTimer->setInterval(simTimeout);
-	simTimer->start();
-
-	// setup time
-	time = new QTime();
-	time->start();
-	current.T=0;
-	current.i=0;
-
-}
-
-void Simulator::receiveUpdate()
-{
-	// Update connection timer and status
-	simTimer->setInterval(simTimeout);
-	simTimer->stop();
-	simTimer->start();
-	if ( !simConnectionStatus )
-	{
-		simConnectionStatus = true;
-		emit simulatorConnected();
-	}
-
-	// Process data
-        while(inSocket->hasPendingDatagrams()) {
-		// Receive datagram
-		QByteArray datagram;
-		datagram.resize(inSocket->pendingDatagramSize());
-		QHostAddress sender;
-		quint16 senderPort;
-		inSocket->readDatagram(datagram.data(), datagram.size(),
-							   &sender, &senderPort);
-		//QString datastr(datagram);
-		// Process incomming data
-		processUpdate(datagram);
-	 }
-}
-
-void Simulator::setupObjects()
-{
-
-    if (settings.gcsReceiverEnabled) {
-        setupInputObject(actCommand, settings.minOutputPeriod); //Input to the simulator
-        setupOutputObject(gcsReceiver, settings.minOutputPeriod);
-    } else if (settings.manualControlEnabled) {
-        setupInputObject(actDesired, settings.minOutputPeriod); //Input to the simulator
-    }
-
-    setupOutputObject(posHome, 10000); //Hardcoded? Bleh.
-
-    if (settings.gpsPositionEnabled){
-        setupOutputObject(gpsPos, settings.gpsPosRate);
-        setupOutputObject(gpsVel, settings.gpsPosRate);
-    }
-
-    if (settings.groundTruthEnabled){
-        setupOutputObject(posActual, settings.groundTruthRate);
-        setupOutputObject(velActual, settings.groundTruthRate);
-    }
-
-    if (settings.attRawEnabled) {
-        setupOutputObject(accels, settings.attRawRate);
-        setupOutputObject(gyros, settings.attRawRate);
-    }
-
-    if (settings.attActualEnabled  && settings.attActHW) {
-        setupOutputObject(accels, settings.attRawRate);
-        setupOutputObject(gyros, settings.attRawRate);
-    }
-
-    if (settings.attActualEnabled && !settings.attActHW)
-        setupOutputObject(attActual, 20); //Hardcoded? Bleh.
-    else
-        setupWatchedObject(attActual, 100); //Hardcoded? Bleh.
-
-    if(settings.airspeedActualEnabled)
-        setupOutputObject(airspeedActual, settings.airspeedActualRate);
-
-    if(settings.baroAltitudeEnabled)
-        setupOutputObject(baroAlt, settings.baroAltRate);
-
-}
-
-
-void Simulator::setupInputObject(UAVObject* obj, quint32 updatePeriod)
-{
-    UAVObject::Metadata mdata;
-    mdata = obj->getDefaultMetadata();
-
-    UAVObject::SetGcsAccess(mdata, UAVObject::ACCESS_READONLY);
-    UAVObject::SetGcsTelemetryAcked(mdata, false);
-    UAVObject::SetGcsTelemetryUpdateMode(mdata, UAVObject::UPDATEMODE_MANUAL);
-    mdata.gcsTelemetryUpdatePeriod = 0;
-
-    UAVObject::SetFlightAccess(mdata, UAVObject::ACCESS_READWRITE);
-    UAVObject::SetFlightTelemetryAcked(mdata, false);
-
-    UAVObject::SetFlightTelemetryUpdateMode(mdata, UAVObject::UPDATEMODE_PERIODIC);
-    mdata.flightTelemetryUpdatePeriod = updatePeriod;
-
-    obj->setMetadata(mdata);
-}
-
-
-void Simulator::setupWatchedObject(UAVObject *obj, quint32 updatePeriod)
-{
-    UAVObject::Metadata mdata;
-    mdata = obj->getDefaultMetadata();
-
-    UAVObject::SetGcsAccess(mdata, UAVObject::ACCESS_READONLY);
-    UAVObject::SetGcsTelemetryAcked(mdata, false);
-    UAVObject::SetGcsTelemetryUpdateMode(mdata, UAVObject::UPDATEMODE_MANUAL);
-    mdata.gcsTelemetryUpdatePeriod = 0;
-
-    UAVObject::SetFlightAccess(mdata, UAVObject::ACCESS_READWRITE);
-    UAVObject::SetFlightTelemetryAcked(mdata, false);
-    UAVObject::SetFlightTelemetryUpdateMode(mdata, UAVObject::UPDATEMODE_PERIODIC);
-    mdata.flightTelemetryUpdatePeriod = updatePeriod;
-
-    obj->setMetadata(mdata);
-}
-
-
-void Simulator::setupOutputObject(UAVObject* obj, quint32 updatePeriod)
-{
-	UAVObject::Metadata mdata;
-	mdata = obj->getDefaultMetadata();
-
-    UAVObject::SetGcsAccess(mdata, UAVObject::ACCESS_READWRITE);
-    UAVObject::SetGcsTelemetryAcked(mdata, false);
-    UAVObject::SetGcsTelemetryUpdateMode(mdata, UAVObject::UPDATEMODE_ONCHANGE);
-    mdata.gcsTelemetryUpdatePeriod = updatePeriod;
-
-    UAVObject::SetFlightAccess(mdata, UAVObject::ACCESS_READONLY);
-    UAVObject::SetFlightTelemetryUpdateMode(mdata,UAVObject::UPDATEMODE_MANUAL);
-
-    obj->setMetadata(mdata);
-}
-
-void Simulator::onAutopilotConnect()
-{
-	autopilotConnectionStatus = true;
-	setupObjects();
-	emit autopilotConnected();
-}
-
-void Simulator::onAutopilotDisconnect()
-{
-	autopilotConnectionStatus = false;
-	emit autopilotDisconnected();
-}
-
-void Simulator::onSimulatorConnectionTimeout()
-{
-	if ( simConnectionStatus )
-	{
-		simConnectionStatus = false;
-		emit simulatorDisconnected();
-	}
-}
-
-
-void Simulator::telStatsUpdated(UAVObject* obj)
-{
-    Q_UNUSED(obj);
-
-    GCSTelemetryStats::DataFields stats = telStats->getData();
-	if ( !autopilotConnectionStatus && stats.Status == GCSTelemetryStats::STATUS_CONNECTED )
-	{
-		onAutopilotConnect();
-	}
-	else if ( autopilotConnectionStatus && stats.Status != GCSTelemetryStats::STATUS_CONNECTED )
-	{
-		onAutopilotDisconnect();
-	}
-}
-
-
-void Simulator::resetInitialHomePosition(){
-    once=false;
-}
-
-
-void Simulator::updateUAVOs(Output2Hardware out){
-
-    QTime currentTime = QTime::currentTime();
-
-    Noise noise;
-    HitlNoiseGeneration noiseSource;
-
-    if(settings.addNoise){
-        noise = noiseSource.generateNoise();
-    }
-    else{
-        memset(&noise, 0, sizeof(Noise));
-    }
-
-    /*******************************/
-    HomeLocation::DataFields homeData = posHome->getData();
-    if(!once)
-    {
-        // Upon startup, we reset the HomeLocation object to
-        // the plane's location:
-        memset(&homeData, 0, sizeof(HomeLocation::DataFields));
-        // Update homelocation
-        homeData.Latitude = out.latitude;   //Already in *10^7 integer format
-        homeData.Longitude = out.longitude; //Already in *10^7 integer format
-        homeData.Altitude = out.agl;
-        double LLA[3];
-        LLA[0]=out.latitude;
-        LLA[1]=out.longitude;
-        LLA[2]=out.altitude;
-
-        homeData.Be[0]=0;
-        homeData.Be[1]=0;
-        homeData.Be[2]=0;
-
-        homeData.g_e=9.805;
-        homeData.GroundTemperature=15;
-        homeData.SeaLevelPressure=1013;
-
-        posHome->setData(homeData);
-        posHome->updated();
-
-        // Compute initial distance
-        initN = out.dstN;
-        initE = out.dstE;
-        initD = out.dstD;
-
-        once=true;
-    }
-
-    /*******************************/
-    //Copy everything to the ground truth object. GroundTruth is Noise-free.
-    GroundTruth::DataFields groundTruthData;
-    groundTruthData = groundTruth->getData();
-
-    groundTruthData.CalibratedAirspeed=out.calibratedAirspeed;
-    groundTruthData.TrueAirspeed=out.trueAirspeed;
-    groundTruthData.AngleOfAttack=out.angleOfAttack;
-    groundTruthData.AngleOfSlip=out.angleOfSlip;
-
-    groundTruthData.PositionNED[0]=out.dstN-initN;
-    groundTruthData.PositionNED[1]=out.dstE-initD;
-    groundTruthData.PositionNED[2]=out.dstD-initD;
-
-    groundTruthData.VelocityNED[0]=out.velNorth;
-    groundTruthData.VelocityNED[1]=out.velEast;
-    groundTruthData.VelocityNED[2]=out.velDown;
-
-    groundTruthData.AccelerationXYZ[0]=out.accX;
-    groundTruthData.AccelerationXYZ[1]=out.accY;
-    groundTruthData.AccelerationXYZ[2]=out.accZ;
-
-    groundTruthData.RPY[0]=out.roll;
-    groundTruthData.RPY[0]=out.pitch;
-    groundTruthData.RPY[0]=out.heading;
-
-    groundTruthData.AngularRates[0]=out.rollRate;
-    groundTruthData.AngularRates[1]=out.pitchRate;
-    groundTruthData.AngularRates[2]=out.yawRate;
-
-    //Set UAVO
-    groundTruth->setData(groundTruthData);
-
-/*******************************/
-    // Update attActual object
-    AttitudeActual::DataFields attActualData;
-    attActualData = attActual->getData();
-
-    if (settings.attActHW) {
-        // do nothing
-        /*****************************************/
-    } else if (settings.attActSim) {
-        // take all data from simulator
-        attActualData.Roll = out.roll + noise.attActualData.Roll;   //roll;
-        attActualData.Pitch = out.pitch + noise.attActualData.Pitch;  // pitch
-        attActualData.Yaw = out.heading + noise.attActualData.Yaw; // Yaw
-        float rpy[3];
-        float quat[4];
-        rpy[0] = attActualData.Roll;
-        rpy[1] = attActualData.Pitch;
-        rpy[2] = attActualData.Yaw;
-        Utils::CoordinateConversions().RPY2Quaternion(rpy,quat);
-        attActualData.q1 = quat[0];
-        attActualData.q2 = quat[1];
-        attActualData.q3 = quat[2];
-        attActualData.q4 = quat[3];
-
-        //Set UAVO
-        attActual->setData(attActualData);
-        /*****************************************/
-    } else if (settings.attActCalc) {
-        // calculate RPY with code from Attitude module
-        static float q[4] = {1, 0, 0, 0};
-        static float gyro_correct_int2 = 0;
-
-        float dT = out.delT;
-
-        AttitudeSettings::DataFields attitudeSettingsData = attitudeSettings->getData();
-        float accelKp = attitudeSettingsData.AccelKp * 0.1666666666666667;
-        float accelKi = attitudeSettingsData.AccelKp * 0.1666666666666667;
-        float yawBiasRate = attitudeSettingsData.YawBiasRate;
-
-        // calibrate sensors on arming
-        if (flightStatus->getData().Armed == FlightStatus::ARMED_ARMING) {
-            accelKp = 2.0;
-            accelKi = 0.9;
-        }
-
-        float gyro[3] = {out.rollRate, out.pitchRate, out.yawRate};
-        float attRawAcc[3] = {out.accX, out.accY, out.accZ};
-
-        // code from Attitude module begin ///////////////////////////////
-        float *accels = attRawAcc;
-        float grot[3];
-        float accel_err[3];
-
-        // Rotate gravity to body frame and cross with accels
-        grot[0] = -(2 * (q[1] * q[3] - q[0] * q[2]));
-        grot[1] = -(2 * (q[2] * q[3] + q[0] * q[1]));
-        grot[2] = -(q[0] * q[0] - q[1]*q[1] - q[2]*q[2] + q[3]*q[3]);
-
-        // CrossProduct
-        {
-            accel_err[0] = accels[1]*grot[2] - grot[1]*accels[2];
-            accel_err[1] = grot[0]*accels[2] - accels[0]*grot[2];
-            accel_err[2] = accels[0]*grot[1] - grot[0]*accels[1];
-        }
-
-        // Account for accel magnitude
-        float accel_mag = sqrt(accels[0] * accels[0] + accels[1] * accels[1] + accels[2] * accels[2]);
-        accel_err[0] /= accel_mag;
-        accel_err[1] /= accel_mag;
-        accel_err[2] /= accel_mag;
-
-        // Accumulate integral of error.  Scale here so that units are (deg/s) but Ki has units of s
-        gyro_correct_int2 += -gyro[2] * yawBiasRate;
-
-        // Correct rates based on error, integral component dealt with in updateSensors
-        gyro[0] += accel_err[0] * accelKp / dT;
-        gyro[1] += accel_err[1] * accelKp / dT;
-        gyro[2] += accel_err[2] * accelKp / dT + gyro_correct_int2;
-
-        // Work out time derivative from INSAlgo writeup
-        // Also accounts for the fact that gyros are in deg/s
-        float qdot[4];
-        qdot[0] = (-q[1] * gyro[0] - q[2] * gyro[1] - q[3] * gyro[2]) * dT * M_PI / 180 / 2;
-        qdot[1] = (+q[0] * gyro[0] - q[3] * gyro[1] + q[2] * gyro[2]) * dT * M_PI / 180 / 2;
-        qdot[2] = (+q[3] * gyro[0] + q[0] * gyro[1] - q[1] * gyro[2]) * dT * M_PI / 180 / 2;
-        qdot[3] = (-q[2] * gyro[0] + q[1] * gyro[1] + q[0] * gyro[2]) * dT * M_PI / 180 / 2;
-
-        // Take a time step
-        q[0] += qdot[0];
-        q[1] += qdot[1];
-        q[2] += qdot[2];
-        q[3] += qdot[3];
-
-        if(q[0] < 0) {
-            q[0] = -q[0];
-            q[1] = -q[1];
-            q[2] = -q[2];
-            q[3] = -q[3];
-        }
-
-        // Renomalize
-        float qmag = sqrt((q[0] * q[0]) + (q[1] * q[1]) + (q[2] * q[2]) + (q[3] * q[3]));
-        q[0] /= qmag;
-        q[1] /= qmag;
-        q[2] /= qmag;
-        q[3] /= qmag;
-
-        // If quaternion has become inappropriately short or is nan reinit.
-        // THIS SHOULD NEVER ACTUALLY HAPPEN
-        if((fabs(qmag) < 1e-3) || (qmag != qmag)) {
-            q[0] = 1;
-            q[1] = 0;
-            q[2] = 0;
-            q[3] = 0;
-        }
-
-        float rpy2[3];
-        // Quaternion2RPY
-        {
-            float q0s, q1s, q2s, q3s;
-            q0s = q[0] * q[0];
-            q1s = q[1] * q[1];
-            q2s = q[2] * q[2];
-            q3s = q[3] * q[3];
-
-            float R13, R11, R12, R23, R33;
-            R13 = 2 * (q[1] * q[3] - q[0] * q[2]);
-            R11 = q0s + q1s - q2s - q3s;
-            R12 = 2 * (q[1] * q[2] + q[0] * q[3]);
-            R23 = 2 * (q[2] * q[3] + q[0] * q[1]);
-            R33 = q0s - q1s - q2s + q3s;
-
-            rpy2[1] = RAD2DEG * asinf(-R13);    // pitch always between -pi/2 to pi/2
-            rpy2[2] = RAD2DEG * atan2f(R12, R11);
-            rpy2[0] = RAD2DEG * atan2f(R23, R33);
-        }
-
-        attActualData.Roll  = rpy2[0];
-        attActualData.Pitch = rpy2[1];
-        attActualData.Yaw   = rpy2[2];
-        attActualData.q1 = q[0];
-        attActualData.q2 = q[1];
-        attActualData.q3 = q[2];
-        attActualData.q4 = q[3];
-
-        //Set UAVO
-        attActual->setData(attActualData);
-        /*****************************************/
-    }
-
-    /*******************************/
-    if (settings.gcsReceiverEnabled) {
-        if (gcsRcvrTime.msecsTo(currentTime) >= settings.minOutputPeriod) {
-            GCSReceiver::DataFields gcsRcvrData;
-            memset(&gcsRcvrData, 0, sizeof(GCSReceiver::DataFields));
-
-            for (quint16 i = 0; i < GCSReceiver::CHANNEL_NUMELEM; i++){
-                gcsRcvrData.Channel[i] = 1500 + (out.rc_channel[i]*500); //Elements in rc_channel are between -1 and 1
-            }
-
-            gcsReceiver->setData(gcsRcvrData);
-
-            gcsRcvrTime=gcsRcvrTime.addMSecs(settings.minOutputPeriod);
-
-        }
-    }
-
-
-    /*******************************/
-    if (settings.gpsPositionEnabled) {
-        if (gpsPosTime.msecsTo(currentTime) >= settings.gpsPosRate) {
-            qDebug()<< " GPS time:" << gpsPosTime << ", currentTime: " << currentTime  << ", difference: "  << gpsPosTime.msecsTo(currentTime);
-            // Update GPS Position objects
-            GPSPosition::DataFields gpsPosData;
-            memset(&gpsPosData, 0, sizeof(GPSPosition::DataFields));
-            gpsPosData.Altitude = out.altitude + noise.gpsPosData.Altitude;
-            gpsPosData.Heading = out.heading + noise.gpsPosData.Heading;
-            gpsPosData.Groundspeed = out.groundspeed + noise.gpsPosData.Groundspeed;
-            gpsPosData.Latitude = out.latitude + noise.gpsPosData.Latitude;    //Already in *10^7 integer format
-            gpsPosData.Longitude = out.longitude + noise.gpsPosData.Longitude; //Already in *10^7 integer format
-            gpsPosData.GeoidSeparation = 0.0;
-            gpsPosData.PDOP = 3.0;
-            gpsPosData.VDOP = gpsPosData.PDOP*1.5;
-            gpsPosData.Satellites = 10;
-            gpsPosData.Status = GPSPosition::STATUS_FIX3D;
-
-            gpsPos->setData(gpsPosData);
-
-            // Update GPS Velocity.{North,East,Down}
-            GPSVelocity::DataFields gpsVelData;
-            memset(&gpsVelData, 0, sizeof(GPSVelocity::DataFields));
-            gpsVelData.North = out.velNorth + noise.gpsVelData.North;
-            gpsVelData.East = out.velEast + noise.gpsVelData.East;
-            gpsVelData.Down = out.velDown + noise.gpsVelData.Down;
-
-            gpsVel->setData(gpsVelData);
-
-            gpsPosTime=gpsPosTime.addMSecs(settings.gpsPosRate);
-        }
-    }
-
-<<<<<<< HEAD
-    /*******************************/
-    // Update VelocityActual.{North,East,Down}
-=======
-    // Update PositionActual.{North,East,Down} && VelocityActual.{North,East,Down}
->>>>>>> c3f339d8
-    if (settings.groundTruthEnabled) {
-        if (groundTruthTime.msecsTo(currentTime) >= settings.groundTruthRate) {
-            VelocityActual::DataFields velocityActualData;
-            memset(&velocityActualData, 0, sizeof(VelocityActual::DataFields));
-            velocityActualData.North = out.velNorth + noise.velocityActualData.North;
-            velocityActualData.East = out.velEast + noise.velocityActualData.East;
-            velocityActualData.Down = out.velDown + noise.velocityActualData.Down;
-            velActual->setData(velocityActualData);
-
-            // Update PositionActual.{Nort,East,Down}
-            PositionActual::DataFields positionActualData;
-            memset(&positionActualData, 0, sizeof(PositionActual::DataFields));
-            positionActualData.North = (out.dstN-initN) + noise.positionActualData.North;
-            positionActualData.East = (out.dstE-initE) + noise.positionActualData.East;
-            positionActualData.Down = (out.dstD/*-initD*/) + noise.positionActualData.Down;
-            posActual->setData(positionActualData);
-
-            groundTruthTime=groundTruthTime.addMSecs(settings.groundTruthRate);
-        }
-    }
-
-//    /*******************************/
-//    if (settings.sonarAltitude) {
-//        static QTime sonarAltTime = currentTime;
-//        if (sonarAltTime.msecsTo(currentTime) >= settings.sonarAltRate) {
-//            SonarAltitude::DataFields sonarAltData;
-//            sonarAltData = sonarAlt->getData();
-
-//            float sAlt = settings.sonarMaxAlt;
-//            // 0.35 rad ~= 20 degree
-//            if ((agl < (sAlt * 2.0)) && (roll < 0.35) && (pitch < 0.35)) {
-//                float x = agl * qTan(roll);
-//                float y = agl * qTan(pitch);
-//                float h = qSqrt(x*x + y*y + agl*agl);
-//                sAlt = qMin(h, sAlt);
-//            }
-
-//            sonarAltData.Altitude = sAlt;
-//            sonarAlt->setData(sonarAltData);
-//            sonarAltTime = currentTime;
-//        }
-//    }
-
-    /*******************************/
-    // Update BaroAltitude object
-    if (settings.baroAltitudeEnabled){
-        if (baroAltTime.msecsTo(currentTime) >= settings.baroAltRate) {
-        BaroAltitude::DataFields baroAltData;
-        memset(&baroAltData, 0, sizeof(BaroAltitude::DataFields));
-        baroAltData.Altitude = out.altitude + noise.baroAltData.Altitude;
-        baroAltData.Temperature = out.temperature + noise.baroAltData.Temperature;
-        baroAltData.Pressure = out.pressure + noise.baroAltData.Pressure;
-        baroAlt->setData(baroAltData);
-
-        baroAltTime=baroAltTime.addMSecs(settings.baroAltRate);
-        }
-    }
-
-    /*******************************/
-    // Update AirspeedActual object
-    if (settings.airspeedActualEnabled){
-        if (airspeedActualTime.msecsTo(currentTime) >= settings.airspeedActualRate) {
-        AirspeedActual::DataFields airspeedActualData;
-        memset(&airspeedActualData, 0, sizeof(AirspeedActual::DataFields));
-        airspeedActualData.CalibratedAirspeed = out.calibratedAirspeed + noise.airspeedActual.CalibratedAirspeed;
-        airspeedActualData.TrueAirspeed = out.trueAirspeed + noise.airspeedActual.TrueAirspeed;
-        airspeedActualData.alpha=out.angleOfAttack;
-        airspeedActualData.beta=out.angleOfSlip;
-        airspeedActual->setData(airspeedActualData);
-
-        airspeedActualTime=airspeedActualTime.addMSecs(settings.airspeedActualRate);
-        }
-    }
-
-    /*******************************/
-    // Update raw attitude sensors
-    if (settings.attRawEnabled) {
-        if (attRawTime.msecsTo(currentTime) >= settings.attRawRate) {
-            //Update gyroscope sensor data
-            Gyros::DataFields gyroData;
-            memset(&gyroData, 0, sizeof(Gyros::DataFields));
-            gyroData.x = out.rollRate + noise.gyroData.x;
-            gyroData.y = out.pitchRate + noise.gyroData.y;
-            gyroData.z = out.yawRate + noise.gyroData.z;
-            gyros->setData(gyroData);
-
-            //Update accelerometer sensor data
-            Accels::DataFields accelData;
-            memset(&accelData, 0, sizeof(Accels::DataFields));
-            accelData.x = out.accX + noise.accelData.x;
-            accelData.y = out.accY + noise.accelData.y;
-            accelData.z = out.accZ + noise.accelData.z;
-            accels->setData(accelData);
-
-            attRawTime=attRawTime.addMSecs(settings.attRawRate);
-        }
-    }
-}
-
-/**
- * calculate air density from altitude. http://en.wikipedia.org/wiki/Density_of_air
- */
-float Simulator::airDensityFromAltitude(float alt, AirParameters air, float gravity) {
-    float p= airPressureFromAltitude(alt, air, gravity);
-    float rho=p*air.M/(air.univGasConstant*(air.groundTemp-air.tempLapseRate*alt));
-
-    return rho;
-}
-
-/**
- * @brief Simulator::airPressureFromAltitude Get air pressure from altitude and atmospheric conditions.
- * @param alt altitude
- * @param air atmospheric conditions
- * @param gravity
- * @return
- */
-float Simulator::airPressureFromAltitude(float alt, AirParameters air, float gravity) {
-    return air.seaLevelPress* pow(1 - air.tempLapseRate * alt /air.groundTemp, gravity * air.M/(air.univGasConstant*air.tempLapseRate));
-}
-
-/**
- * @brief Simulator::cas2tas calculate TAS from CAS and altitude. http://en.wikipedia.org/wiki/Airspeed
- * @param CAS Calibrated airspeed
- * @param alt altitude
- * @param air atmospheric conditions
- * @param gravity
- * @return True airspeed
- */
-float Simulator::cas2tas(float CAS, float alt, AirParameters air, float gravity) {
-    float rho=airDensityFromAltitude(alt, air, gravity);
-
-    return (CAS * sqrt(air.groundDensity/rho));
-}
-
-/**
- * @brief Simulator::tas2cas calculate CAS from TAS and altitude. http://en.wikipedia.org/wiki/Airspeed
- * @param TAS True airspeed
- * @param alt altitude
- * @param air atmospheric conditions
- * @param gravity
- * @return Calibrated airspeed
- */
-float Simulator::tas2cas(float TAS, float alt, AirParameters air, float gravity) {
-    float rho=airDensityFromAltitude(alt, air, gravity);
-
-    return (TAS / sqrt(air.groundDensity/rho));
-}
-
-/**
- * @brief Simulator::getAirParameters get air parameters
- * @return airParameters
- */
-AirParameters Simulator::getAirParameters(){
-    return airParameters;
-}
-
-/**
- * @brief Simulator::setAirParameters set air parameters
- * @param airParameters
- */
-void Simulator::setAirParameters(AirParameters airParameters){
-    this->airParameters=airParameters;
-}
+/**
+ ******************************************************************************
+ *
+ * @file       simulator.cpp
+ * @author     The OpenPilot Team, http://www.openpilot.org Copyright (C) 2010.
+ * @addtogroup GCSPlugins GCS Plugins
+ * @{
+ * @addtogroup HITLPlugin HITL Plugin
+ * @{
+ * @brief The Hardware In The Loop plugin
+ *****************************************************************************/
+/*
+ * This program is free software; you can redistribute it and/or modify
+ * it under the terms of the GNU General Public License as published by
+ * the Free Software Foundation; either version 3 of the License, or
+ * (at your option) any later version.
+ *
+ * This program is distributed in the hope that it will be useful, but
+ * WITHOUT ANY WARRANTY; without even the implied warranty of MERCHANTABILITY
+ * or FITNESS FOR A PARTICULAR PURPOSE. See the GNU General Public License
+ * for more details.
+ *
+ * You should have received a copy of the GNU General Public License along
+ * with this program; if not, write to the Free Software Foundation, Inc.,
+ * 59 Temple Place, Suite 330, Boston, MA 02111-1307 USA
+ */
+
+
+#include "simulator.h"
+#include "qxtlogger.h"
+#include "extensionsystem/pluginmanager.h"
+#include "coreplugin/icore.h"
+#include "coreplugin/threadmanager.h"
+#include "hitlnoisegeneration.h"
+
+volatile bool Simulator::isStarted = false;
+
+const float Simulator::GEE = 9.81;
+const float Simulator::FT2M = 0.3048;
+const float Simulator::KT2MPS = 0.514444444;
+const float Simulator::INHG2KPA = 3.386;
+const float Simulator::FPS2CMPS = 30.48;
+const float Simulator::DEG2RAD = (M_PI/180.0);
+const float Simulator::RAD2DEG = (180.0/M_PI);
+
+
+Simulator::Simulator(const SimulatorSettings& params) :
+	simProcess(NULL),
+	time(NULL),
+	inSocket(NULL),
+	outSocket(NULL),
+	settings(params),
+        updatePeriod(50),
+        simTimeout(8000),
+	autopilotConnectionStatus(false),
+	simConnectionStatus(false),
+	txTimer(NULL),
+	simTimer(NULL),
+	name("")
+{
+	// move to thread
+	moveToThread(Core::ICore::instance()->threadManager()->getRealTimeThread());
+        connect(this, SIGNAL(myStart()), this, SLOT(onStart()),Qt::QueuedConnection);
+	emit myStart();
+
+    QTime currentTime=QTime::currentTime();
+    gpsPosTime = currentTime;
+    groundTruthTime = currentTime;
+    gcsRcvrTime = currentTime;
+    attRawTime = currentTime;
+    baroAltTime = currentTime;
+    airspeedActualTime=currentTime;
+
+    //Define standard atmospheric constants
+    airParameters.univGasConstant=8.31447; //[J/(mol·K)]
+    airParameters.dryAirConstant=287.058;  //[J/(kg*K)]
+    airParameters.groundDensity=1.225;     //[kg/m^3]
+    airParameters.groundTemp=15+273.15;    //[K]
+    airParameters.tempLapseRate=0.0065;    //[deg/m]
+    airParameters.M=0.0289644;             //[kg/mol]
+    airParameters.relativeHumidity=20;     //[%]
+    airParameters.seaLevelPress=101.325;   //[kPa]
+}
+
+Simulator::~Simulator()
+{
+	if(inSocket)
+	{
+		delete inSocket;
+		inSocket = NULL;
+	}
+
+	if(outSocket)
+	{
+		delete outSocket;
+		outSocket = NULL;
+	}
+
+	if(txTimer)
+	{
+		delete txTimer;
+		txTimer = NULL;
+	}
+
+	if(simTimer)
+	{
+		delete simTimer;
+		simTimer = NULL;
+	}
+	// NOTE: Does not currently work, may need to send control+c to through the terminal
+	if (simProcess != NULL)
+	{
+		//connect(simProcess,SIGNAL(finished(int, QProcess::ExitStatus)),this,SLOT(onFinished(int, QProcess::ExitStatus)));
+
+		simProcess->disconnect();
+		if(simProcess->state() == QProcess::Running)
+			simProcess->kill();
+		//if(simProcess->waitForFinished())
+			//emit deleteSimProcess();
+		delete simProcess;
+		simProcess = NULL;
+	}
+}
+
+void Simulator::onDeleteSimulator(void)
+{
+	// [1]
+	Simulator::setStarted(false);
+	// [2]
+	Simulator::Instances().removeOne(simulatorId);
+
+	disconnect(this);
+	delete this;
+}
+
+void Simulator::onStart()
+{
+    QMutexLocker locker(&lock);
+
+    QThread* mainThread = QThread::currentThread();
+
+    qDebug() << "Simulator Thread: "<< mainThread;
+
+    // Get required UAVObjects
+    ExtensionSystem::PluginManager* pm = ExtensionSystem::PluginManager::instance();
+    UAVObjectManager* objManager = pm->getObject<UAVObjectManager>();
+    actDesired = ActuatorDesired::GetInstance(objManager);
+    actCommand = ActuatorCommand::GetInstance(objManager);
+    manCtrlCommand = ManualControlCommand::GetInstance(objManager);
+    gcsReceiver = GCSReceiver::GetInstance(objManager);
+    flightStatus = FlightStatus::GetInstance(objManager);
+    posHome = HomeLocation::GetInstance(objManager);
+    velActual = VelocityActual::GetInstance(objManager);
+    posActual = PositionActual::GetInstance(objManager);
+    baroAlt = BaroAltitude::GetInstance(objManager);
+    airspeedActual = AirspeedActual::GetInstance(objManager);
+    attActual = AttitudeActual::GetInstance(objManager);
+    attitudeSettings = AttitudeSettings::GetInstance(objManager);
+    accels = Accels::GetInstance(objManager);
+    gyros = Gyros::GetInstance(objManager);
+    gpsPos = GPSPosition::GetInstance(objManager);
+    gpsVel = GPSVelocity::GetInstance(objManager);
+    telStats = GCSTelemetryStats::GetInstance(objManager);
+    groundTruth = GroundTruth::GetInstance(objManager);
+
+    // Listen to autopilot connection events
+    TelemetryManager* telMngr = pm->getObject<TelemetryManager>();
+    connect(telMngr, SIGNAL(connected()), this, SLOT(onAutopilotConnect()));
+    connect(telMngr, SIGNAL(disconnected()), this, SLOT(onAutopilotDisconnect()));
+    //connect(telStats, SIGNAL(objectUpdated(UAVObject*)), this, SLOT(telStatsUpdated(UAVObject*)));
+
+    // If already connect setup autopilot
+    GCSTelemetryStats::DataFields stats = telStats->getData();
+    if ( stats.Status == GCSTelemetryStats::STATUS_CONNECTED )
+        onAutopilotConnect();
+
+    inSocket = new QUdpSocket();
+    outSocket = new QUdpSocket();
+    setupUdpPorts(settings.hostAddress,settings.inPort,settings.outPort);
+
+        emit processOutput("\nLocal interface: " + settings.hostAddress + "\n" + \
+                           "Remote interface: " + settings.remoteAddress + "\n" + \
+                           "inputPort: " + QString::number(settings.inPort) + "\n" + \
+                           "outputPort: " + QString::number(settings.outPort) + "\n");
+
+        qxtLog->info("\nLocal interface: " + settings.hostAddress + "\n" + \
+                     "Remote interface: " + settings.remoteAddress + "\n" + \
+                     "inputPort: " + QString::number(settings.inPort) + "\n" + \
+                     "outputPort: " + QString::number(settings.outPort) + "\n");
+
+//        if(!inSocket->waitForConnected(5000))
+//                emit processOutput(QString("Can't connect to %1 on %2 port!").arg(settings.hostAddress).arg(settings.inPort));
+//        outSocket->connectToHost(settings.hostAddress,settings.outPort); // FG
+//        if(!outSocket->waitForConnected(5000))
+//                emit processOutput(QString("Can't connect to %1 on %2 port!").arg(settings.hostAddress).arg(settings.outPort));
+
+
+	connect(inSocket, SIGNAL(readyRead()), this, SLOT(receiveUpdate()),Qt::DirectConnection);
+
+	// Setup transmit timer
+	txTimer = new QTimer();
+	connect(txTimer, SIGNAL(timeout()), this, SLOT(transmitUpdate()),Qt::DirectConnection);
+	txTimer->setInterval(updatePeriod);
+	txTimer->start();
+	// Setup simulator connection timer
+	simTimer = new QTimer();
+	connect(simTimer, SIGNAL(timeout()), this, SLOT(onSimulatorConnectionTimeout()),Qt::DirectConnection);
+	simTimer->setInterval(simTimeout);
+	simTimer->start();
+
+	// setup time
+	time = new QTime();
+	time->start();
+	current.T=0;
+	current.i=0;
+
+}
+
+void Simulator::receiveUpdate()
+{
+	// Update connection timer and status
+	simTimer->setInterval(simTimeout);
+	simTimer->stop();
+	simTimer->start();
+	if ( !simConnectionStatus )
+	{
+		simConnectionStatus = true;
+		emit simulatorConnected();
+	}
+
+	// Process data
+        while(inSocket->hasPendingDatagrams()) {
+		// Receive datagram
+		QByteArray datagram;
+		datagram.resize(inSocket->pendingDatagramSize());
+		QHostAddress sender;
+		quint16 senderPort;
+		inSocket->readDatagram(datagram.data(), datagram.size(),
+							   &sender, &senderPort);
+		//QString datastr(datagram);
+		// Process incomming data
+		processUpdate(datagram);
+	 }
+}
+
+void Simulator::setupObjects()
+{
+
+    if (settings.gcsReceiverEnabled) {
+        setupInputObject(actCommand, settings.minOutputPeriod); //Input to the simulator
+        setupOutputObject(gcsReceiver, settings.minOutputPeriod);
+    } else if (settings.manualControlEnabled) {
+        setupInputObject(actDesired, settings.minOutputPeriod); //Input to the simulator
+    }
+
+    setupOutputObject(posHome, 10000); //Hardcoded? Bleh.
+
+    if (settings.gpsPositionEnabled){
+        setupOutputObject(gpsPos, settings.gpsPosRate);
+        setupOutputObject(gpsVel, settings.gpsPosRate);
+    }
+
+    if (settings.groundTruthEnabled){
+        setupOutputObject(posActual, settings.groundTruthRate);
+        setupOutputObject(velActual, settings.groundTruthRate);
+    }
+
+    if (settings.attRawEnabled) {
+        setupOutputObject(accels, settings.attRawRate);
+        setupOutputObject(gyros, settings.attRawRate);
+    }
+
+    if (settings.attActualEnabled  && settings.attActHW) {
+        setupOutputObject(accels, settings.attRawRate);
+        setupOutputObject(gyros, settings.attRawRate);
+    }
+
+    if (settings.attActualEnabled && !settings.attActHW)
+        setupOutputObject(attActual, 20); //Hardcoded? Bleh.
+    else
+        setupWatchedObject(attActual, 100); //Hardcoded? Bleh.
+
+    if(settings.airspeedActualEnabled)
+        setupOutputObject(airspeedActual, settings.airspeedActualRate);
+
+    if(settings.baroAltitudeEnabled)
+        setupOutputObject(baroAlt, settings.baroAltRate);
+
+}
+
+
+void Simulator::setupInputObject(UAVObject* obj, quint32 updatePeriod)
+{
+    UAVObject::Metadata mdata;
+    mdata = obj->getDefaultMetadata();
+
+    UAVObject::SetGcsAccess(mdata, UAVObject::ACCESS_READONLY);
+    UAVObject::SetGcsTelemetryAcked(mdata, false);
+    UAVObject::SetGcsTelemetryUpdateMode(mdata, UAVObject::UPDATEMODE_MANUAL);
+    mdata.gcsTelemetryUpdatePeriod = 0;
+
+    UAVObject::SetFlightAccess(mdata, UAVObject::ACCESS_READWRITE);
+    UAVObject::SetFlightTelemetryAcked(mdata, false);
+
+    UAVObject::SetFlightTelemetryUpdateMode(mdata, UAVObject::UPDATEMODE_PERIODIC);
+    mdata.flightTelemetryUpdatePeriod = updatePeriod;
+
+    obj->setMetadata(mdata);
+}
+
+
+void Simulator::setupWatchedObject(UAVObject *obj, quint32 updatePeriod)
+{
+    UAVObject::Metadata mdata;
+    mdata = obj->getDefaultMetadata();
+
+    UAVObject::SetGcsAccess(mdata, UAVObject::ACCESS_READONLY);
+    UAVObject::SetGcsTelemetryAcked(mdata, false);
+    UAVObject::SetGcsTelemetryUpdateMode(mdata, UAVObject::UPDATEMODE_MANUAL);
+    mdata.gcsTelemetryUpdatePeriod = 0;
+
+    UAVObject::SetFlightAccess(mdata, UAVObject::ACCESS_READWRITE);
+    UAVObject::SetFlightTelemetryAcked(mdata, false);
+    UAVObject::SetFlightTelemetryUpdateMode(mdata, UAVObject::UPDATEMODE_PERIODIC);
+    mdata.flightTelemetryUpdatePeriod = updatePeriod;
+
+    obj->setMetadata(mdata);
+}
+
+
+void Simulator::setupOutputObject(UAVObject* obj, quint32 updatePeriod)
+{
+	UAVObject::Metadata mdata;
+	mdata = obj->getDefaultMetadata();
+
+    UAVObject::SetGcsAccess(mdata, UAVObject::ACCESS_READWRITE);
+    UAVObject::SetGcsTelemetryAcked(mdata, false);
+    UAVObject::SetGcsTelemetryUpdateMode(mdata, UAVObject::UPDATEMODE_ONCHANGE);
+    mdata.gcsTelemetryUpdatePeriod = updatePeriod;
+
+    UAVObject::SetFlightAccess(mdata, UAVObject::ACCESS_READONLY);
+    UAVObject::SetFlightTelemetryUpdateMode(mdata,UAVObject::UPDATEMODE_MANUAL);
+
+    obj->setMetadata(mdata);
+}
+
+void Simulator::onAutopilotConnect()
+{
+	autopilotConnectionStatus = true;
+	setupObjects();
+	emit autopilotConnected();
+}
+
+void Simulator::onAutopilotDisconnect()
+{
+	autopilotConnectionStatus = false;
+	emit autopilotDisconnected();
+}
+
+void Simulator::onSimulatorConnectionTimeout()
+{
+	if ( simConnectionStatus )
+	{
+		simConnectionStatus = false;
+		emit simulatorDisconnected();
+	}
+}
+
+
+void Simulator::telStatsUpdated(UAVObject* obj)
+{
+    Q_UNUSED(obj);
+
+    GCSTelemetryStats::DataFields stats = telStats->getData();
+	if ( !autopilotConnectionStatus && stats.Status == GCSTelemetryStats::STATUS_CONNECTED )
+	{
+		onAutopilotConnect();
+	}
+	else if ( autopilotConnectionStatus && stats.Status != GCSTelemetryStats::STATUS_CONNECTED )
+	{
+		onAutopilotDisconnect();
+	}
+}
+
+
+void Simulator::resetInitialHomePosition(){
+    once=false;
+}
+
+
+void Simulator::updateUAVOs(Output2Hardware out){
+
+    QTime currentTime = QTime::currentTime();
+
+    Noise noise;
+    HitlNoiseGeneration noiseSource;
+
+    if(settings.addNoise){
+        noise = noiseSource.generateNoise();
+    }
+    else{
+        memset(&noise, 0, sizeof(Noise));
+    }
+
+    /*******************************/
+    HomeLocation::DataFields homeData = posHome->getData();
+    if(!once)
+    {
+        // Upon startup, we reset the HomeLocation object to
+        // the plane's location:
+        memset(&homeData, 0, sizeof(HomeLocation::DataFields));
+        // Update homelocation
+        homeData.Latitude = out.latitude;   //Already in *10^7 integer format
+        homeData.Longitude = out.longitude; //Already in *10^7 integer format
+        homeData.Altitude = out.agl;
+        double LLA[3];
+        LLA[0]=out.latitude;
+        LLA[1]=out.longitude;
+        LLA[2]=out.altitude;
+
+        homeData.Be[0]=0;
+        homeData.Be[1]=0;
+        homeData.Be[2]=0;
+
+        homeData.g_e=9.805;
+        homeData.GroundTemperature=15;
+        homeData.SeaLevelPressure=1013;
+
+        posHome->setData(homeData);
+        posHome->updated();
+
+        // Compute initial distance
+        initN = out.dstN;
+        initE = out.dstE;
+        initD = out.dstD;
+
+        once=true;
+    }
+
+    /*******************************/
+    //Copy everything to the ground truth object. GroundTruth is Noise-free.
+    GroundTruth::DataFields groundTruthData;
+    groundTruthData = groundTruth->getData();
+
+    groundTruthData.CalibratedAirspeed=out.calibratedAirspeed;
+    groundTruthData.TrueAirspeed=out.trueAirspeed;
+    groundTruthData.AngleOfAttack=out.angleOfAttack;
+    groundTruthData.AngleOfSlip=out.angleOfSlip;
+
+    groundTruthData.PositionNED[0]=out.dstN-initN;
+    groundTruthData.PositionNED[1]=out.dstE-initD;
+    groundTruthData.PositionNED[2]=out.dstD-initD;
+
+    groundTruthData.VelocityNED[0]=out.velNorth;
+    groundTruthData.VelocityNED[1]=out.velEast;
+    groundTruthData.VelocityNED[2]=out.velDown;
+
+    groundTruthData.AccelerationXYZ[0]=out.accX;
+    groundTruthData.AccelerationXYZ[1]=out.accY;
+    groundTruthData.AccelerationXYZ[2]=out.accZ;
+
+    groundTruthData.RPY[0]=out.roll;
+    groundTruthData.RPY[0]=out.pitch;
+    groundTruthData.RPY[0]=out.heading;
+
+    groundTruthData.AngularRates[0]=out.rollRate;
+    groundTruthData.AngularRates[1]=out.pitchRate;
+    groundTruthData.AngularRates[2]=out.yawRate;
+
+    //Set UAVO
+    groundTruth->setData(groundTruthData);
+
+/*******************************/
+    // Update attActual object
+    AttitudeActual::DataFields attActualData;
+    attActualData = attActual->getData();
+
+    if (settings.attActHW) {
+        // do nothing
+        /*****************************************/
+    } else if (settings.attActSim) {
+        // take all data from simulator
+        attActualData.Roll = out.roll + noise.attActualData.Roll;   //roll;
+        attActualData.Pitch = out.pitch + noise.attActualData.Pitch;  // pitch
+        attActualData.Yaw = out.heading + noise.attActualData.Yaw; // Yaw
+        float rpy[3];
+        float quat[4];
+        rpy[0] = attActualData.Roll;
+        rpy[1] = attActualData.Pitch;
+        rpy[2] = attActualData.Yaw;
+        Utils::CoordinateConversions().RPY2Quaternion(rpy,quat);
+        attActualData.q1 = quat[0];
+        attActualData.q2 = quat[1];
+        attActualData.q3 = quat[2];
+        attActualData.q4 = quat[3];
+
+        //Set UAVO
+        attActual->setData(attActualData);
+        /*****************************************/
+    } else if (settings.attActCalc) {
+        // calculate RPY with code from Attitude module
+        static float q[4] = {1, 0, 0, 0};
+        static float gyro_correct_int2 = 0;
+
+        float dT = out.delT;
+
+        AttitudeSettings::DataFields attitudeSettingsData = attitudeSettings->getData();
+        float accelKp = attitudeSettingsData.AccelKp * 0.1666666666666667;
+        float accelKi = attitudeSettingsData.AccelKp * 0.1666666666666667;
+        float yawBiasRate = attitudeSettingsData.YawBiasRate;
+
+        // calibrate sensors on arming
+        if (flightStatus->getData().Armed == FlightStatus::ARMED_ARMING) {
+            accelKp = 2.0;
+            accelKi = 0.9;
+        }
+
+        float gyro[3] = {out.rollRate, out.pitchRate, out.yawRate};
+        float attRawAcc[3] = {out.accX, out.accY, out.accZ};
+
+        // code from Attitude module begin ///////////////////////////////
+        float *accels = attRawAcc;
+        float grot[3];
+        float accel_err[3];
+
+        // Rotate gravity to body frame and cross with accels
+        grot[0] = -(2 * (q[1] * q[3] - q[0] * q[2]));
+        grot[1] = -(2 * (q[2] * q[3] + q[0] * q[1]));
+        grot[2] = -(q[0] * q[0] - q[1]*q[1] - q[2]*q[2] + q[3]*q[3]);
+
+        // CrossProduct
+        {
+            accel_err[0] = accels[1]*grot[2] - grot[1]*accels[2];
+            accel_err[1] = grot[0]*accels[2] - accels[0]*grot[2];
+            accel_err[2] = accels[0]*grot[1] - grot[0]*accels[1];
+        }
+
+        // Account for accel magnitude
+        float accel_mag = sqrt(accels[0] * accels[0] + accels[1] * accels[1] + accels[2] * accels[2]);
+        accel_err[0] /= accel_mag;
+        accel_err[1] /= accel_mag;
+        accel_err[2] /= accel_mag;
+
+        // Accumulate integral of error.  Scale here so that units are (deg/s) but Ki has units of s
+        gyro_correct_int2 += -gyro[2] * yawBiasRate;
+
+        // Correct rates based on error, integral component dealt with in updateSensors
+        gyro[0] += accel_err[0] * accelKp / dT;
+        gyro[1] += accel_err[1] * accelKp / dT;
+        gyro[2] += accel_err[2] * accelKp / dT + gyro_correct_int2;
+
+        // Work out time derivative from INSAlgo writeup
+        // Also accounts for the fact that gyros are in deg/s
+        float qdot[4];
+        qdot[0] = (-q[1] * gyro[0] - q[2] * gyro[1] - q[3] * gyro[2]) * dT * M_PI / 180 / 2;
+        qdot[1] = (+q[0] * gyro[0] - q[3] * gyro[1] + q[2] * gyro[2]) * dT * M_PI / 180 / 2;
+        qdot[2] = (+q[3] * gyro[0] + q[0] * gyro[1] - q[1] * gyro[2]) * dT * M_PI / 180 / 2;
+        qdot[3] = (-q[2] * gyro[0] + q[1] * gyro[1] + q[0] * gyro[2]) * dT * M_PI / 180 / 2;
+
+        // Take a time step
+        q[0] += qdot[0];
+        q[1] += qdot[1];
+        q[2] += qdot[2];
+        q[3] += qdot[3];
+
+        if(q[0] < 0) {
+            q[0] = -q[0];
+            q[1] = -q[1];
+            q[2] = -q[2];
+            q[3] = -q[3];
+        }
+
+        // Renomalize
+        float qmag = sqrt((q[0] * q[0]) + (q[1] * q[1]) + (q[2] * q[2]) + (q[3] * q[3]));
+        q[0] /= qmag;
+        q[1] /= qmag;
+        q[2] /= qmag;
+        q[3] /= qmag;
+
+        // If quaternion has become inappropriately short or is nan reinit.
+        // THIS SHOULD NEVER ACTUALLY HAPPEN
+        if((fabs(qmag) < 1e-3) || (qmag != qmag)) {
+            q[0] = 1;
+            q[1] = 0;
+            q[2] = 0;
+            q[3] = 0;
+        }
+
+        float rpy2[3];
+        // Quaternion2RPY
+        {
+            float q0s, q1s, q2s, q3s;
+            q0s = q[0] * q[0];
+            q1s = q[1] * q[1];
+            q2s = q[2] * q[2];
+            q3s = q[3] * q[3];
+
+            float R13, R11, R12, R23, R33;
+            R13 = 2 * (q[1] * q[3] - q[0] * q[2]);
+            R11 = q0s + q1s - q2s - q3s;
+            R12 = 2 * (q[1] * q[2] + q[0] * q[3]);
+            R23 = 2 * (q[2] * q[3] + q[0] * q[1]);
+            R33 = q0s - q1s - q2s + q3s;
+
+            rpy2[1] = RAD2DEG * asinf(-R13);    // pitch always between -pi/2 to pi/2
+            rpy2[2] = RAD2DEG * atan2f(R12, R11);
+            rpy2[0] = RAD2DEG * atan2f(R23, R33);
+        }
+
+        attActualData.Roll  = rpy2[0];
+        attActualData.Pitch = rpy2[1];
+        attActualData.Yaw   = rpy2[2];
+        attActualData.q1 = q[0];
+        attActualData.q2 = q[1];
+        attActualData.q3 = q[2];
+        attActualData.q4 = q[3];
+
+        //Set UAVO
+        attActual->setData(attActualData);
+        /*****************************************/
+    }
+
+    /*******************************/
+    if (settings.gcsReceiverEnabled) {
+        if (gcsRcvrTime.msecsTo(currentTime) >= settings.minOutputPeriod) {
+            GCSReceiver::DataFields gcsRcvrData;
+            memset(&gcsRcvrData, 0, sizeof(GCSReceiver::DataFields));
+
+            for (quint16 i = 0; i < GCSReceiver::CHANNEL_NUMELEM; i++){
+                gcsRcvrData.Channel[i] = 1500 + (out.rc_channel[i]*500); //Elements in rc_channel are between -1 and 1
+            }
+
+            gcsReceiver->setData(gcsRcvrData);
+
+            gcsRcvrTime=gcsRcvrTime.addMSecs(settings.minOutputPeriod);
+
+        }
+    }
+
+
+    /*******************************/
+    if (settings.gpsPositionEnabled) {
+        if (gpsPosTime.msecsTo(currentTime) >= settings.gpsPosRate) {
+            qDebug()<< " GPS time:" << gpsPosTime << ", currentTime: " << currentTime  << ", difference: "  << gpsPosTime.msecsTo(currentTime);
+            // Update GPS Position objects
+            GPSPosition::DataFields gpsPosData;
+            memset(&gpsPosData, 0, sizeof(GPSPosition::DataFields));
+            gpsPosData.Altitude = out.altitude + noise.gpsPosData.Altitude;
+            gpsPosData.Heading = out.heading + noise.gpsPosData.Heading;
+            gpsPosData.Groundspeed = out.groundspeed + noise.gpsPosData.Groundspeed;
+            gpsPosData.Latitude = out.latitude + noise.gpsPosData.Latitude;    //Already in *10^7 integer format
+            gpsPosData.Longitude = out.longitude + noise.gpsPosData.Longitude; //Already in *10^7 integer format
+            gpsPosData.GeoidSeparation = 0.0;
+            gpsPosData.PDOP = 3.0;
+            gpsPosData.VDOP = gpsPosData.PDOP*1.5;
+            gpsPosData.Satellites = 10;
+            gpsPosData.Status = GPSPosition::STATUS_FIX3D;
+
+            gpsPos->setData(gpsPosData);
+
+            // Update GPS Velocity.{North,East,Down}
+            GPSVelocity::DataFields gpsVelData;
+            memset(&gpsVelData, 0, sizeof(GPSVelocity::DataFields));
+            gpsVelData.North = out.velNorth + noise.gpsVelData.North;
+            gpsVelData.East = out.velEast + noise.gpsVelData.East;
+            gpsVelData.Down = out.velDown + noise.gpsVelData.Down;
+
+            gpsVel->setData(gpsVelData);
+
+            gpsPosTime=gpsPosTime.addMSecs(settings.gpsPosRate);
+        }
+    }
+
+    // Update PositionActual.{North,East,Down} && VelocityActual.{North,East,Down}
+    if (settings.groundTruthEnabled) {
+        if (groundTruthTime.msecsTo(currentTime) >= settings.groundTruthRate) {
+            VelocityActual::DataFields velocityActualData;
+            memset(&velocityActualData, 0, sizeof(VelocityActual::DataFields));
+            velocityActualData.North = out.velNorth + noise.velocityActualData.North;
+            velocityActualData.East = out.velEast + noise.velocityActualData.East;
+            velocityActualData.Down = out.velDown + noise.velocityActualData.Down;
+            velActual->setData(velocityActualData);
+
+            // Update PositionActual.{Nort,East,Down}
+            PositionActual::DataFields positionActualData;
+            memset(&positionActualData, 0, sizeof(PositionActual::DataFields));
+            positionActualData.North = (out.dstN-initN) + noise.positionActualData.North;
+            positionActualData.East = (out.dstE-initE) + noise.positionActualData.East;
+            positionActualData.Down = (out.dstD/*-initD*/) + noise.positionActualData.Down;
+            posActual->setData(positionActualData);
+
+            groundTruthTime=groundTruthTime.addMSecs(settings.groundTruthRate);
+        }
+    }
+
+//    /*******************************/
+//    if (settings.sonarAltitude) {
+//        static QTime sonarAltTime = currentTime;
+//        if (sonarAltTime.msecsTo(currentTime) >= settings.sonarAltRate) {
+//            SonarAltitude::DataFields sonarAltData;
+//            sonarAltData = sonarAlt->getData();
+
+//            float sAlt = settings.sonarMaxAlt;
+//            // 0.35 rad ~= 20 degree
+//            if ((agl < (sAlt * 2.0)) && (roll < 0.35) && (pitch < 0.35)) {
+//                float x = agl * qTan(roll);
+//                float y = agl * qTan(pitch);
+//                float h = qSqrt(x*x + y*y + agl*agl);
+//                sAlt = qMin(h, sAlt);
+//            }
+
+//            sonarAltData.Altitude = sAlt;
+//            sonarAlt->setData(sonarAltData);
+//            sonarAltTime = currentTime;
+//        }
+//    }
+
+    /*******************************/
+    // Update BaroAltitude object
+    if (settings.baroAltitudeEnabled){
+        if (baroAltTime.msecsTo(currentTime) >= settings.baroAltRate) {
+        BaroAltitude::DataFields baroAltData;
+        memset(&baroAltData, 0, sizeof(BaroAltitude::DataFields));
+        baroAltData.Altitude = out.altitude + noise.baroAltData.Altitude;
+        baroAltData.Temperature = out.temperature + noise.baroAltData.Temperature;
+        baroAltData.Pressure = out.pressure + noise.baroAltData.Pressure;
+        baroAlt->setData(baroAltData);
+
+        baroAltTime=baroAltTime.addMSecs(settings.baroAltRate);
+        }
+    }
+
+    /*******************************/
+    // Update AirspeedActual object
+    if (settings.airspeedActualEnabled){
+        if (airspeedActualTime.msecsTo(currentTime) >= settings.airspeedActualRate) {
+        AirspeedActual::DataFields airspeedActualData;
+        memset(&airspeedActualData, 0, sizeof(AirspeedActual::DataFields));
+        airspeedActualData.CalibratedAirspeed = out.calibratedAirspeed + noise.airspeedActual.CalibratedAirspeed;
+        airspeedActualData.TrueAirspeed = out.trueAirspeed + noise.airspeedActual.TrueAirspeed;
+        airspeedActualData.alpha=out.angleOfAttack;
+        airspeedActualData.beta=out.angleOfSlip;
+        airspeedActual->setData(airspeedActualData);
+
+        airspeedActualTime=airspeedActualTime.addMSecs(settings.airspeedActualRate);
+        }
+    }
+
+    /*******************************/
+    // Update raw attitude sensors
+    if (settings.attRawEnabled) {
+        if (attRawTime.msecsTo(currentTime) >= settings.attRawRate) {
+            //Update gyroscope sensor data
+            Gyros::DataFields gyroData;
+            memset(&gyroData, 0, sizeof(Gyros::DataFields));
+            gyroData.x = out.rollRate + noise.gyroData.x;
+            gyroData.y = out.pitchRate + noise.gyroData.y;
+            gyroData.z = out.yawRate + noise.gyroData.z;
+            gyros->setData(gyroData);
+
+            //Update accelerometer sensor data
+            Accels::DataFields accelData;
+            memset(&accelData, 0, sizeof(Accels::DataFields));
+            accelData.x = out.accX + noise.accelData.x;
+            accelData.y = out.accY + noise.accelData.y;
+            accelData.z = out.accZ + noise.accelData.z;
+            accels->setData(accelData);
+
+            attRawTime=attRawTime.addMSecs(settings.attRawRate);
+        }
+    }
+}
+
+/**
+ * calculate air density from altitude. http://en.wikipedia.org/wiki/Density_of_air
+ */
+float Simulator::airDensityFromAltitude(float alt, AirParameters air, float gravity) {
+    float p= airPressureFromAltitude(alt, air, gravity);
+    float rho=p*air.M/(air.univGasConstant*(air.groundTemp-air.tempLapseRate*alt));
+
+    return rho;
+}
+
+/**
+ * @brief Simulator::airPressureFromAltitude Get air pressure from altitude and atmospheric conditions.
+ * @param alt altitude
+ * @param air atmospheric conditions
+ * @param gravity
+ * @return
+ */
+float Simulator::airPressureFromAltitude(float alt, AirParameters air, float gravity) {
+    return air.seaLevelPress* pow(1 - air.tempLapseRate * alt /air.groundTemp, gravity * air.M/(air.univGasConstant*air.tempLapseRate));
+}
+
+/**
+ * @brief Simulator::cas2tas calculate TAS from CAS and altitude. http://en.wikipedia.org/wiki/Airspeed
+ * @param CAS Calibrated airspeed
+ * @param alt altitude
+ * @param air atmospheric conditions
+ * @param gravity
+ * @return True airspeed
+ */
+float Simulator::cas2tas(float CAS, float alt, AirParameters air, float gravity) {
+    float rho=airDensityFromAltitude(alt, air, gravity);
+
+    return (CAS * sqrt(air.groundDensity/rho));
+}
+
+/**
+ * @brief Simulator::tas2cas calculate CAS from TAS and altitude. http://en.wikipedia.org/wiki/Airspeed
+ * @param TAS True airspeed
+ * @param alt altitude
+ * @param air atmospheric conditions
+ * @param gravity
+ * @return Calibrated airspeed
+ */
+float Simulator::tas2cas(float TAS, float alt, AirParameters air, float gravity) {
+    float rho=airDensityFromAltitude(alt, air, gravity);
+
+    return (TAS / sqrt(air.groundDensity/rho));
+}
+
+/**
+ * @brief Simulator::getAirParameters get air parameters
+ * @return airParameters
+ */
+AirParameters Simulator::getAirParameters(){
+    return airParameters;
+}
+
+/**
+ * @brief Simulator::setAirParameters set air parameters
+ * @param airParameters
+ */
+void Simulator::setAirParameters(AirParameters airParameters){
+    this->airParameters=airParameters;
+}