--- conflicted
+++ resolved
@@ -1,112 +1,109 @@
-/**
-******************************************************************************
-*
-* @file       mercatorprojectionyandex.cpp
-* @author     The OpenPilot Team, http://www.openpilot.org Copyright (C) 2012.
-* @brief      
-* @see        The GNU Public License (GPL) Version 3
-* @defgroup   OPMapWidget
-* @{
-* 
-*****************************************************************************/
-/* 
-* This program is free software; you can redistribute it and/or modify 
-* it under the terms of the GNU General Public License as published by 
-* the Free Software Foundation; either version 3 of the License, or 
-* (at your option) any later version.
-* 
-* This program is distributed in the hope that it will be useful, but 
-* WITHOUT ANY WARRANTY; without even the implied warranty of MERCHANTABILITY 
-* or FITNESS FOR A PARTICULAR PURPOSE. See the GNU General Public License 
-* for more details.
-* 
-* You should have received a copy of the GNU General Public License along 
-* with this program; if not, write to the Free Software Foundation, Inc., 
-* 59 Temple Place, Suite 330, Boston, MA 02111-1307 USA
-*/
-#include "mercatorprojectionyandex.h"
-
-
- 
-namespace projections {
-MercatorProjectionYandex::MercatorProjectionYandex():MinLatitude(-85.05112878), MaxLatitude(85.05112878),MinLongitude(-180),
-MaxLongitude(180), RAD_DEG(180 / M_PI),DEG_RAD(M_PI / 180),MathPiDiv4(M_PI / 4),tileSize(256, 256)
-{
-}
-Point MercatorProjectionYandex::FromLatLngToPixel(double lat, double lng, const int &zoom)
-{
-    lat = bound(lat, MinLatitude, MaxLatitude);
-    lng = bound(lng, MinLongitude, MaxLongitude);
-
-    double rLon = lng * DEG_RAD; // Math.PI / 180;
-    double rLat = lat * DEG_RAD; // Math.PI / 180;
-
-    double a = 6378137;
-    double k = 0.0818191908426;
-
-    double z = tan(MathPiDiv4 + rLat / 2) / pow((tan(MathPiDiv4 + asin(k * sin(rLat)) / 2)), k);
-    double z1 = pow(2, 23 - zoom);
-
-    double DX =  ((20037508.342789 + a * rLon) * 53.5865938 /  z1);
-    double DY = ((20037508.342789 - a * log(z)) * 53.5865938 / z1);
-
-    Point ret;// = Point.Empty;
-    ret.SetX((qint64) round(DX));
-    ret.SetY((qint64) round(DY));
-
-    return ret;
-
-}
-internals::PointLatLng MercatorProjectionYandex::FromPixelToLatLng(const qint64 &x,const qint64 &y,const int &zoom)
-{
-    Size s = GetTileMatrixSizePixel(zoom);
-
-    //double mapSizeX = s.Width();
-    //double mapSizeY = s.Height();
-
-    double a = 6378137;
-    double c1 = 0.00335655146887969;
-    double c2 = 0.00000657187271079536;
-    double c3 = 0.00000001764564338702;
-    double c4 = 0.00000000005328478445;
-    double z1 = (23 - zoom);
-    double mercX = (x * pow(2, z1)) / 53.5865938 - 20037508.342789;
-    double mercY = 20037508.342789 - (y *pow(2, z1)) / 53.5865938;
-
-    double g = M_PI /2 - 2 *atan(1 / exp(mercY /a));
-    double z = g + c1 * sin(2 * g) + c2 * sin(4 * g) + c3 * sin(6 * g) + c4 * sin(8 * g);
-
-    internals::PointLatLng ret;// = internals::PointLatLng.Empty;
-    ret.SetLat(z * RAD_DEG);
-    ret.SetLng (mercX / a * RAD_DEG);
-
-    return ret;
-}
-<<<<<<< HEAD
-=======
-
->>>>>>> 527ce218
-Size MercatorProjectionYandex::TileSize() const
-{
-    return tileSize;
-}
-double MercatorProjectionYandex::Axis() const
-{
-    return 6356752.3142;
-}
-double MercatorProjectionYandex::Flattening() const
-{
-    return (1.0 / 298.257223563);
-}
-Size MercatorProjectionYandex::GetTileMatrixMaxXY(const int &zoom)
-{
-    int xy = (1 << zoom);
-    return  Size(xy - 1, xy - 1);
-}
-
-Size MercatorProjectionYandex::GetTileMatrixMinXY(const int &zoom)
-{
-    Q_UNUSED(zoom);
-    return Size(0, 0);
-}
-}
+/**
+******************************************************************************
+*
+* @file       mercatorprojectionyandex.cpp
+* @author     The OpenPilot Team, http://www.openpilot.org Copyright (C) 2012.
+* @brief      
+* @see        The GNU Public License (GPL) Version 3
+* @defgroup   OPMapWidget
+* @{
+* 
+*****************************************************************************/
+/* 
+* This program is free software; you can redistribute it and/or modify 
+* it under the terms of the GNU General Public License as published by 
+* the Free Software Foundation; either version 3 of the License, or 
+* (at your option) any later version.
+* 
+* This program is distributed in the hope that it will be useful, but 
+* WITHOUT ANY WARRANTY; without even the implied warranty of MERCHANTABILITY 
+* or FITNESS FOR A PARTICULAR PURPOSE. See the GNU General Public License 
+* for more details.
+* 
+* You should have received a copy of the GNU General Public License along 
+* with this program; if not, write to the Free Software Foundation, Inc., 
+* 59 Temple Place, Suite 330, Boston, MA 02111-1307 USA
+*/
+#include "mercatorprojectionyandex.h"
+
+
+ 
+namespace projections {
+MercatorProjectionYandex::MercatorProjectionYandex():MinLatitude(-85.05112878), MaxLatitude(85.05112878),MinLongitude(-180),
+MaxLongitude(180), RAD_DEG(180 / M_PI),DEG_RAD(M_PI / 180),MathPiDiv4(M_PI / 4),tileSize(256, 256)
+{
+}
+Point MercatorProjectionYandex::FromLatLngToPixel(double lat, double lng, const int &zoom)
+{
+    lat = bound(lat, MinLatitude, MaxLatitude);
+    lng = bound(lng, MinLongitude, MaxLongitude);
+
+    double rLon = lng * DEG_RAD; // Math.PI / 180;
+    double rLat = lat * DEG_RAD; // Math.PI / 180;
+
+    double a = 6378137;
+    double k = 0.0818191908426;
+
+    double z = tan(MathPiDiv4 + rLat / 2) / pow((tan(MathPiDiv4 + asin(k * sin(rLat)) / 2)), k);
+    double z1 = pow(2, 23 - zoom);
+
+    double DX =  ((20037508.342789 + a * rLon) * 53.5865938 /  z1);
+    double DY = ((20037508.342789 - a * log(z)) * 53.5865938 / z1);
+
+    Point ret;// = Point.Empty;
+    ret.SetX((qint64) round(DX));
+    ret.SetY((qint64) round(DY));
+
+    return ret;
+
+}
+internals::PointLatLng MercatorProjectionYandex::FromPixelToLatLng(const qint64 &x,const qint64 &y,const int &zoom)
+{
+    Size s = GetTileMatrixSizePixel(zoom);
+
+    //double mapSizeX = s.Width();
+    //double mapSizeY = s.Height();
+
+    double a = 6378137;
+    double c1 = 0.00335655146887969;
+    double c2 = 0.00000657187271079536;
+    double c3 = 0.00000001764564338702;
+    double c4 = 0.00000000005328478445;
+    double z1 = (23 - zoom);
+    double mercX = (x * pow(2, z1)) / 53.5865938 - 20037508.342789;
+    double mercY = 20037508.342789 - (y *pow(2, z1)) / 53.5865938;
+
+    double g = M_PI /2 - 2 *atan(1 / exp(mercY /a));
+    double z = g + c1 * sin(2 * g) + c2 * sin(4 * g) + c3 * sin(6 * g) + c4 * sin(8 * g);
+
+    internals::PointLatLng ret;// = internals::PointLatLng.Empty;
+    ret.SetLat(z * RAD_DEG);
+    ret.SetLng (mercX / a * RAD_DEG);
+
+    return ret;
+}
+
+Size MercatorProjectionYandex::TileSize() const
+{
+    return tileSize;
+}
+double MercatorProjectionYandex::Axis() const
+{
+    return 6356752.3142;
+}
+double MercatorProjectionYandex::Flattening() const
+{
+    return (1.0 / 298.257223563);
+}
+Size MercatorProjectionYandex::GetTileMatrixMaxXY(const int &zoom)
+{
+    int xy = (1 << zoom);
+    return  Size(xy - 1, xy - 1);
+}
+
+Size MercatorProjectionYandex::GetTileMatrixMinXY(const int &zoom)
+{
+    Q_UNUSED(zoom);
+    return Size(0, 0);
+}
+}