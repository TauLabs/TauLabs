--- conflicted
+++ resolved
@@ -1,78 +1,71 @@
-include(../gcs.pri)
-
-isEmpty(PROVIDER) {
-    PROVIDER = TauLabs
-}
-CONFIG       += plugin
-QT += widgets
-DESTDIR = $$GCS_PLUGIN_PATH/$$PROVIDER
-LIBS += -L$$DESTDIR
-INCLUDEPATH += $$GCS_SOURCE_TREE/src/plugins
-DEPENDPATH += $$GCS_SOURCE_TREE/src/plugins
-
-# copy the plugin spec
-isEmpty(TARGET) {
-    error("taulabsgcsplugin.pri: You must provide a TARGET")
-}
-
-defineReplace(stripOutDir) {
-    return($$relative_path($$1, $$OUT_PWD))
-}
-
-PLUGINSPEC = $$_PRO_FILE_PWD_/$${TARGET}.pluginspec
-PLUGINSPEC_IN = $${PLUGINSPEC}.in
-exists($$PLUGINSPEC_IN) {
-    OTHER_FILES += $$PLUGINSPEC_IN
-    QMAKE_SUBSTITUTES += $$PLUGINSPEC_IN
-    PLUGINSPEC = $$OUT_PWD/$${TARGET}.pluginspec
-    copy2build.output = $$DESTDIR/${QMAKE_FUNC_FILE_IN_stripOutDir}
-} else {
-    # need to support that for external plugins
-    OTHER_FILES += $$PLUGINSPEC
-    copy2build.output = $$DESTDIR/${QMAKE_FUNC_FILE_IN_stripSrcDir}
-}
-copy2build.input = PLUGINSPEC
-isEmpty(vcproj):copy2build.variable_out = PRE_TARGETDEPS
-copy2build.commands = $$QMAKE_COPY ${QMAKE_FILE_IN} ${QMAKE_FILE_OUT}
-copy2build.name = COPY ${QMAKE_FILE_IN}
-copy2build.CONFIG += no_link
-QMAKE_EXTRA_COMPILERS += copy2build
-
-<<<<<<< HEAD
-PLUGINSPECS = $${_PRO_FILE_PWD_}/$${TARGET}.pluginspec
-copy2build.input = PLUGINSPECS
-copy2build.output = $$DESTDIR/${QMAKE_FUNC_FILE_IN_stripSrcDir}
-
-=======
->>>>>>> 2b7cfcc6
-isEmpty(vcproj):copy2build.variable_out = PRE_TARGETDEPS
-copy2build.commands = $$QMAKE_COPY ${QMAKE_FILE_IN} ${QMAKE_FILE_OUT}
-copy2build.name = COPY ${QMAKE_FILE_IN}
-copy2build.CONFIG += no_link
-QMAKE_EXTRA_COMPILERS += copy2build
-
-TARGET = $$qtLibraryName($$TARGET)
-
-macx {
-        QMAKE_LFLAGS_SONAME = -Wl,-install_name,@executable_path/../Plugins/$${PROVIDER}/
-} else:linux-* {
-    #do the rpath by hand since it's not possible to use ORIGIN in QMAKE_RPATHDIR
-    QMAKE_RPATHDIR += \$\$ORIGIN
-    QMAKE_RPATHDIR += \$\$ORIGIN/..
-    QMAKE_RPATHDIR += \$\$ORIGIN/../..
-    GCS_PLUGIN_RPATH = $$join(QMAKE_RPATHDIR, ":")
-    QMAKE_LFLAGS += -Wl,-z,origin \'-Wl,-rpath,$${GCS_PLUGIN_RPATH}\'
-    QMAKE_RPATHDIR =
-}
-
-
-contains(QT_CONFIG, reduce_exports):CONFIG += hGCS_symbols
-
-CONFIG += plugin plugin_with_soname
-
-!macx {
-    target.path = /$$GCS_LIBRARY_BASENAME/taulabs/plugins/$$PROVIDER
-    pluginspec.files += $${TARGET}.pluginspec
-    pluginspec.path = /$$GCS_LIBRARY_BASENAME/taulabs/plugins/$$PROVIDER
-    INSTALLS += target pluginspec
-}
+include(../gcs.pri)
+
+isEmpty(PROVIDER) {
+    PROVIDER = TauLabs
+}
+CONFIG       += plugin
+QT += widgets
+DESTDIR = $$GCS_PLUGIN_PATH/$$PROVIDER
+LIBS += -L$$DESTDIR
+INCLUDEPATH += $$GCS_SOURCE_TREE/src/plugins
+DEPENDPATH += $$GCS_SOURCE_TREE/src/plugins
+
+# copy the plugin spec
+isEmpty(TARGET) {
+    error("taulabsgcsplugin.pri: You must provide a TARGET")
+}
+
+defineReplace(stripOutDir) {
+    return($$relative_path($$1, $$OUT_PWD))
+}
+
+PLUGINSPEC = $$_PRO_FILE_PWD_/$${TARGET}.pluginspec
+PLUGINSPEC_IN = $${PLUGINSPEC}.in
+exists($$PLUGINSPEC_IN) {
+    OTHER_FILES += $$PLUGINSPEC_IN
+    QMAKE_SUBSTITUTES += $$PLUGINSPEC_IN
+    PLUGINSPEC = $$OUT_PWD/$${TARGET}.pluginspec
+    copy2build.output = $$DESTDIR/${QMAKE_FUNC_FILE_IN_stripOutDir}
+} else {
+    # need to support that for external plugins
+    OTHER_FILES += $$PLUGINSPEC
+    copy2build.output = $$DESTDIR/${QMAKE_FUNC_FILE_IN_stripSrcDir}
+}
+copy2build.input = PLUGINSPEC
+isEmpty(vcproj):copy2build.variable_out = PRE_TARGETDEPS
+copy2build.commands = $$QMAKE_COPY ${QMAKE_FILE_IN} ${QMAKE_FILE_OUT}
+copy2build.name = COPY ${QMAKE_FILE_IN}
+copy2build.CONFIG += no_link
+QMAKE_EXTRA_COMPILERS += copy2build
+
+isEmpty(vcproj):copy2build.variable_out = PRE_TARGETDEPS
+copy2build.commands = $$QMAKE_COPY ${QMAKE_FILE_IN} ${QMAKE_FILE_OUT}
+copy2build.name = COPY ${QMAKE_FILE_IN}
+copy2build.CONFIG += no_link
+QMAKE_EXTRA_COMPILERS += copy2build
+
+TARGET = $$qtLibraryName($$TARGET)
+
+macx {
+        QMAKE_LFLAGS_SONAME = -Wl,-install_name,@executable_path/../Plugins/$${PROVIDER}/
+} else:linux-* {
+    #do the rpath by hand since it's not possible to use ORIGIN in QMAKE_RPATHDIR
+    QMAKE_RPATHDIR += \$\$ORIGIN
+    QMAKE_RPATHDIR += \$\$ORIGIN/..
+    QMAKE_RPATHDIR += \$\$ORIGIN/../..
+    GCS_PLUGIN_RPATH = $$join(QMAKE_RPATHDIR, ":")
+    QMAKE_LFLAGS += -Wl,-z,origin \'-Wl,-rpath,$${GCS_PLUGIN_RPATH}\'
+    QMAKE_RPATHDIR =
+}
+
+
+contains(QT_CONFIG, reduce_exports):CONFIG += hGCS_symbols
+
+CONFIG += plugin plugin_with_soname
+
+!macx {
+    target.path = /$$GCS_LIBRARY_BASENAME/taulabs/plugins/$$PROVIDER
+    pluginspec.files += $${TARGET}.pluginspec
+    pluginspec.path = /$$GCS_LIBRARY_BASENAME/taulabs/plugins/$$PROVIDER
+    INSTALLS += target pluginspec
+}