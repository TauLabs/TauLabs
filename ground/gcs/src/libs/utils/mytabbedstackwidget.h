/**
 ******************************************************************************
 *
 * @file       mytabbedstackwidget.h
 * @author     The OpenPilot Team, http://www.openpilot.org Copyright (C) 2010.
 *             Parts by Nokia Corporation (qt-info@nokia.com) Copyright (C) 2009.
 * @brief
 * @see        The GNU Public License (GPL) Version 3
 * @defgroup
 * @{
 *
 *****************************************************************************/
/*
 * This program is free software; you can redistribute it and/or modify
 * it under the terms of the GNU General Public License as published by
 * the Free Software Foundation; either version 3 of the License, or
 * (at your option) any later version.
 *
 * This program is distributed in the hope that it will be useful, but
 * WITHOUT ANY WARRANTY; without even the implied warranty of MERCHANTABILITY
 * or FITNESS FOR A PARTICULAR PURPOSE. See the GNU General Public License
 * for more details.
 *
 * You should have received a copy of the GNU General Public License along
 * with this program; if not, write to the Free Software Foundation, Inc.,
 * 59 Temple Place, Suite 330, Boston, MA 02111-1307 USA
 */

#ifndef MYTABBEDSTACKWIDGET_H
#define MYTABBEDSTACKWIDGET_H

<<<<<<< HEAD
#include "utils/mylistwidget.h"
#include <QStackedWidget>
=======
#include "utils_global.h"
#include <QStackedWidget>
#include <QListWidget>

>>>>>>> 2b7cfcc6

/*
 * MyTabbedStackWidget is a MyListWidget combined with a QStackedWidget,
 * similar in function to QTabWidget.
 */
class QTCREATOR_UTILS_EXPORT MyTabbedStackWidget : public QWidget
{
    Q_OBJECT

public:
    MyTabbedStackWidget(QWidget *parent = 0, bool isVertical = false, bool iconAbove = true);

    void insertTab(int index, QWidget *tab, const QIcon &icon, const QString &label);
    void removeTab(int index);
    void setIconSize(int size) { m_listWidget->setIconSize(QSize(size, size)); }

    int currentIndex() const;

    void insertCornerWidget(int index, QWidget *widget);
    int cornerWidgetCount() { return m_cornerWidgetCount; }
    QWidget * currentWidget(){return m_stackWidget->currentWidget();}
    QWidget * getWidget(int index) {return m_stackWidget->widget(index);}

signals:
    void currentAboutToShow(int index,bool * proceed);
    void currentChanged(int index);

public slots:
    void setCurrentIndex(int index);

private slots:
    void showWidget(int index);

private:
    QListWidget *m_listWidget;
    QStackedWidget *m_stackWidget;
    QWidget *m_selectionWidget;
    bool m_vertical;
    bool m_iconAbove;
    int m_cornerWidgetCount;
};

#endif // MYTABBEDSTACKWIDGET_H<|MERGE_RESOLUTION|>--- conflicted
+++ resolved
@@ -29,15 +29,10 @@
 #ifndef MYTABBEDSTACKWIDGET_H
 #define MYTABBEDSTACKWIDGET_H
 
-<<<<<<< HEAD
-#include "utils/mylistwidget.h"
-#include <QStackedWidget>
-=======
 #include "utils_global.h"
 #include <QStackedWidget>
 #include <QListWidget>
 
->>>>>>> 2b7cfcc6
 
 /*
  * MyTabbedStackWidget is a MyListWidget combined with a QStackedWidget,
