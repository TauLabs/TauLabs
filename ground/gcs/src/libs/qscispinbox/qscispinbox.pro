TEMPLATE = lib
TARGET = QScienceSpinBox
<<<<<<< HEAD
QT += widgets
include(../../abovegroundlabslibrary.pri)
=======

include(../../taulabslibrary.pri)
>>>>>>> 8603655f

DEFINES += QSCIENCESPINBOX

HEADERS = QScienceSpinBox.h

SOURCES = QScienceSpinBox.cpp

<|MERGE_RESOLUTION|>--- conflicted
+++ resolved
@@ -1,16 +1,11 @@
-TEMPLATE = lib
-TARGET = QScienceSpinBox
-<<<<<<< HEAD
-QT += widgets
-include(../../abovegroundlabslibrary.pri)
-=======
-
-include(../../taulabslibrary.pri)
->>>>>>> 8603655f
-
-DEFINES += QSCIENCESPINBOX
-
-HEADERS = QScienceSpinBox.h
-
-SOURCES = QScienceSpinBox.cpp
-
+TEMPLATE = lib
+TARGET = QScienceSpinBox
+QT += widgets
+include(../../taulabslibrary.pri)
+
+DEFINES += QSCIENCESPINBOX
+
+HEADERS = QScienceSpinBox.h
+
+SOURCES = QScienceSpinBox.cpp
+