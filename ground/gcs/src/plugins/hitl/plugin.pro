--- conflicted
+++ resolved
@@ -1,13 +1,8 @@
 TEMPLATE = lib
 TARGET = HITL
 QT += network
-<<<<<<< HEAD
 QT += widgets
-include(../../openpilotgcsplugin.pri)
-=======
-
 include(../../taulabsgcsplugin.pri)
->>>>>>> 8603655f
 include(hitl_dependencies.pri)
 
 HEADERS += hitlplugin.h \
