--- conflicted
+++ resolved
@@ -12,12 +12,8 @@
     taulabsplugin.h \
     freedom.h \
     sparky.h \
-<<<<<<< HEAD
-    sparkybgc.h 
-=======
     sparkybgc.h \
     sparkybgcconfiguration.h
->>>>>>> 64887b48
 
 SOURCES += \
     taulabsplugin.cpp \
