--- conflicted
+++ resolved
@@ -26,11 +26,8 @@
  * 59 Temple Place, Suite 330, Boston, MA 02111-1307 USA
  */
 #include "configccpmwidget.h"
-<<<<<<< HEAD
-=======
 #include "physical_constants.h"
 
->>>>>>> 6a6ed658
 #include <QDebug>
 #include <QStringList>
 #include <QWidget>
