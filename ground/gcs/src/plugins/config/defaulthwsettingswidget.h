/**
 ******************************************************************************
 *
 * @file       defaultccattitudewidget.h
 * @author     The OpenPilot Team, http://www.openpilot.org Copyright (C) 2010.
 * @author     PhoenixPilot, http://github.com/PhoenixPilot, Copyright (C) 2012
 * @addtogroup GCSPlugins GCS Plugins
 * @{
 * @addtogroup ConfigPlugin Config Plugin
 * @{
 * @brief Placeholder for attitude settings widget until board connected.
 *****************************************************************************/
/*
 * This program is free software; you can redistribute it and/or modify
 * it under the terms of the GNU General Public License as published by
 * the Free Software Foundation; either version 3 of the License, or
 * (at your option) any later version.
 *
 * This program is distributed in the hope that it will be useful, but
 * WITHOUT ANY WARRANTY; without even the implied warranty of MERCHANTABILITY
 * or FITNESS FOR A PARTICULAR PURPOSE. See the GNU General Public License
 * for more details.
 *
 * You should have received a copy of the GNU General Public License along
 * with this program; if not, write to the Free Software Foundation, Inc.,
 * 59 Temple Place, Suite 330, Boston, MA 02111-1307 USA
 */
#ifndef DEFAULTHWSETTINGSt_H
#define DEFAULTHWSETTINGSt_H

#include "ui_defaulthwsettings.h"
#include "hwfieldselector.h"
#include "../uavobjectwidgetutils/configtaskwidget.h"
#include "extensionsystem/pluginmanager.h"
#include "uavobjectmanager.h"
#include "uavobject.h"
<<<<<<< HEAD
#include <QWidget>
=======
#include <QList>
#include <QtGui/QWidget>
>>>>>>> 8603655f
#include <QTimer>
#include <QMutex>

class Ui_Widget;

class DefaultHwSettingsWidget : public ConfigTaskWidget
{
    Q_OBJECT

public:
    explicit DefaultHwSettingsWidget(QWidget *parent = 0, bool autoPilotConnected = false);
    ~DefaultHwSettingsWidget();

private slots:
    void settingsUpdated(UAVObject*,bool);

private:
    void updateFields();
    Ui_defaulthwsettings *ui;

    QList<QString> allHwSettings;
    UAVObject *hwSettingsObject;
    bool settingSelected;

    QList <HwFieldSelector *> fieldWidgets;
};

#endif // DEFAULTHWSETTINGSt_H<|MERGE_RESOLUTION|>--- conflicted
+++ resolved
@@ -3,7 +3,7 @@
  *
  * @file       defaultccattitudewidget.h
  * @author     The OpenPilot Team, http://www.openpilot.org Copyright (C) 2010.
- * @author     PhoenixPilot, http://github.com/PhoenixPilot, Copyright (C) 2012
+ * @author     Tau Labs, http://github.com/TauLabs, Copyright (C) 2012-2013
  * @addtogroup GCSPlugins GCS Plugins
  * @{
  * @addtogroup ConfigPlugin Config Plugin
@@ -34,12 +34,8 @@
 #include "extensionsystem/pluginmanager.h"
 #include "uavobjectmanager.h"
 #include "uavobject.h"
-<<<<<<< HEAD
 #include <QWidget>
-=======
 #include <QList>
-#include <QtGui/QWidget>
->>>>>>> 8603655f
 #include <QTimer>
 #include <QMutex>
 
