--- conflicted
+++ resolved
@@ -40,13 +40,9 @@
     textbubbleslider.h \
     vehicletrim.h \
     configmodulewidget.h \
-<<<<<<< HEAD
     configosdwidget.h \
-    convertmwrate.h
-=======
     convertmwrate.h \
     expocurve.h
->>>>>>> 08ca4515
 
 SOURCES += calibration.cpp \
     configplugin.cpp \
@@ -78,13 +74,9 @@
     textbubbleslider.cpp \
     vehicletrim.cpp \
     configmodulewidget.cpp \
-<<<<<<< HEAD
     configosdwidget.cpp \
-    convertmwrate.cpp
-=======
     convertmwrate.cpp \
     expocurve.cpp
->>>>>>> 08ca4515
 
 FORMS += airframe.ui \
     ccpm.ui \
