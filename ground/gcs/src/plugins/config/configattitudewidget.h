--- conflicted
+++ resolved
@@ -53,12 +53,6 @@
     ConfigAttitudeWidget(QWidget *parent = 0);
     ~ConfigAttitudeWidget();
     
-protected:
-    void showEvent(QShowEvent *event);
-    void resizeEvent(QResizeEvent *event);
-
-    Calibration calibration;
-
 private:
     void drawVariancesGraph();
 
@@ -112,7 +106,6 @@
     void doStartNoiseMeasurement();
     void doGetNoiseSample(UAVObject *);
 
-<<<<<<< HEAD
     //! Update the level rotation using the transmitter trim
     void doUseTransmitterTrim();
 protected:
@@ -121,8 +114,6 @@
 
     Calibration calibration;
 
-=======
->>>>>>> 09fd8d9e
 };
 
 #endif // CONFIGATTITUDEWIDGET_H