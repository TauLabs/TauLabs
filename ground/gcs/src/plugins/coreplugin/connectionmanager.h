/**
 ******************************************************************************
 *
 * @file       connectionmanager.h
 * @author     The OpenPilot Team, http://www.openpilot.org Copyright (C) 2010.
 *             Parts by Nokia Corporation (qt-info@nokia.com) Copyright (C) 2009.
 * @addtogroup GCSPlugins GCS Plugins
 * @{
 * @addtogroup CorePlugin Core Plugin
 * @{
 * @brief The Core GCS plugin
 *****************************************************************************/
/*
 * This program is free software; you can redistribute it and/or modify
 * it under the terms of the GNU General Public License as published by
 * the Free Software Foundation; either version 3 of the License, or
 * (at your option) any later version.
 *
 * This program is distributed in the hope that it will be useful, but
 * WITHOUT ANY WARRANTY; without even the implied warranty of MERCHANTABILITY
 * or FITNESS FOR A PARTICULAR PURPOSE. See the GNU General Public License
 * for more details.
 *
 * You should have received a copy of the GNU General Public License along
 * with this program; if not, write to the Free Software Foundation, Inc.,
 * 59 Temple Place, Suite 330, Boston, MA 02111-1307 USA
 */

#ifndef CONNECTIONMANAGER_H
#define CONNECTIONMANAGER_H

#include "QWidget"
#include "mainwindow.h"
#include "generalsettings.h"
#include "telemetrymonitorwidget.h"
#include <coreplugin/iconnection.h>
#include <QtCore/QVector>
#include <QtCore/QIODevice>
#include <QtCore/QLinkedList>
#include <QPushButton>
#include <QComboBox>
#include <QPointer>
<<<<<<< HEAD

=======
>>>>>>> 9e133fbe
#include "core_global.h"
#include <QTimer>

QT_BEGIN_NAMESPACE
class QTabWidget;
QT_END_NAMESPACE

namespace Core {

    class IConnection;
    class IDevice;

namespace Internal {
    class MainWindow;
} // namespace Internal


class DevListItem
{
public:
    DevListItem(IConnection *c, IDevice *d) :
        connection(c), device(d) { }

    DevListItem() : connection(NULL) { }

    QString getConName() {
        if (connection == NULL || device.isNull())
            return "";
        return connection->shortName() + ": " + device->getDisplayName();
    }

    bool operator==(const DevListItem &rhs) {
        return connection == rhs.connection && device == rhs.device;
    }

    IConnection *connection;
    QPointer<IDevice> device;
};


class CORE_EXPORT ConnectionManager : public QWidget
{
    Q_OBJECT

public:
    ConnectionManager(Internal::MainWindow *mainWindow, QTabWidget *modeStack);
    virtual ~ConnectionManager();

    void init();

    QIODevice* getCurrentConnection() { return m_ioDev; }
    DevListItem getCurrentDevice() { return m_connectionDevice; }
    DevListItem findDevice(const QString &devName);

    QLinkedList<DevListItem> getAvailableDevices() { return m_devList; }

    bool isConnected() { return m_ioDev != 0; }

    bool connectDevice(DevListItem device);
    bool disconnectDevice();
    void suspendPolling();
    void resumePolling();
    TelemetryMonitorWidget * getTelemetryMonitorWidget(){return m_monitorWidget;}

protected:
    void updateConnectionList(IConnection *connection);
    void registerDevice(IConnection *conn, IDevice *device);
    void updateConnectionDropdown();

signals:
    void deviceConnected(QIODevice *device);
    void deviceAboutToDisconnect();
    void deviceDisconnected();
    void availableDevicesChanged(const QLinkedList<Core::DevListItem> devices);

public slots:
    void telemetryConnected();
    void telemetryDisconnected();
    void telemetryUpdated(double txRate, double rxRate);

private slots:
    void objectAdded(QObject *obj);
    void aboutToRemoveObject(QObject *obj);

    void onConnectClicked();
    void devChanged(IConnection *connection);

    void onConnectionDestroyed(QObject *obj);
    void connectionsCallBack(); //used to call devChange after all the plugins are loaded
    void reconnectSlot();
    void reconnectCheckSlot();

protected:
    QComboBox *m_availableDevList;
    QPushButton *m_connectBtn;
    QLinkedList<DevListItem> m_devList;
    QList<IConnection*> m_connectionsList;

    //tx/rx telemetry monitor
    TelemetryMonitorWidget* m_monitorWidget;

    //currently connected connection plugin
    DevListItem m_connectionDevice;

    //currently connected QIODevice
    QIODevice *m_ioDev;

private:
	bool connectDevice();
    bool polling;
    Internal::MainWindow *m_mainWindow;
    QList <IConnection *> connectionBackup;
    QTimer *reconnect;
    QTimer *reconnectCheck;

};

} //namespace Core

#endif // CONNECTIONMANAGER_H<|MERGE_RESOLUTION|>--- conflicted
+++ resolved
@@ -40,10 +40,6 @@
 #include <QPushButton>
 #include <QComboBox>
 #include <QPointer>
-<<<<<<< HEAD
-
-=======
->>>>>>> 9e133fbe
 #include "core_global.h"
 #include <QTimer>
 
