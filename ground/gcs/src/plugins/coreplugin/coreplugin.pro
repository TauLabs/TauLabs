TEMPLATE = lib
TARGET = Core
DEFINES += CORE_LIBRARY
QT += xml \
    network \
    script \
    svg \
    sql
include(../../abovegroundlabsgcsplugin.pri)
include(../../libs/utils/utils.pri)
include(../../shared/scriptwrapper/scriptwrapper.pri)
include(coreplugin_dependencies.pri)
INCLUDEPATH += dialogs \
    uavgadgetmanager \
    actionmanager
DEPENDPATH += dialogs \
    uavgadgetmanager \
    actionmanager
SOURCES += mainwindow.cpp \
    tabpositionindicator.cpp \
    fancyactionbar.cpp \
    fancytabwidget.cpp \
    generalsettings.cpp \
    uniqueidmanager.cpp \
    messagemanager.cpp \
    messageoutputwindow.cpp \
    versiondialog.cpp \
    iuavgadget.cpp \
    uavgadgetmanager/uavgadgetmanager.cpp \
    uavgadgetmanager/uavgadgetview.cpp \
    uavgadgetmanager/splitterorview.cpp \
    actionmanager/actionmanager.cpp \
    actionmanager/command.cpp \
    actionmanager/actioncontainer.cpp \
    actionmanager/commandsfile.cpp \
    dialogs/settingsdialog.cpp \
    dialogs/shortcutsettings.cpp \
    basemode.cpp \
    baseview.cpp \
    coreplugin.cpp \
    variablemanager.cpp \
    threadmanager.cpp \
    modemanager.cpp \
    coreimpl.cpp \
    plugindialog.cpp \
    manhattanstyle.cpp \
    minisplitter.cpp \
    styleanimator.cpp \
    rightpane.cpp \
    sidebar.cpp \
    mimedatabase.cpp \
    icore.cpp \
    dialogs/ioptionspage.cpp \
    dialogs/iwizard.cpp \
    settingsdatabase.cpp \
    eventfilteringmainwindow.cpp \
    connectionmanager.cpp \
    iconnection.cpp \
    iuavgadgetconfiguration.cpp \
    uavgadgetinstancemanager.cpp \
    uavgadgetoptionspagedecorator.cpp \
    uavgadgetdecorator.cpp \
    workspacesettings.cpp \
    uavconfiginfo.cpp \
    authorsdialog.cpp \
    telemetrymonitorwidget.cpp \
    dialogs/importsettings.cpp \
    boardmanager.cpp \
    iboardtype.cpp \
<<<<<<< HEAD
    idevice.cpp
=======
    globalmessaging.cpp \
    alarmsmonitorwidget.cpp
>>>>>>> 3a5ce3a8
HEADERS += mainwindow.h \
    tabpositionindicator.h \
    fancyactionbar.h \
    fancytabwidget.h \
    generalsettings.h \
    uniqueidmanager.h \
    messagemanager.h \
    messageoutputwindow.h \
    iuavgadget.h \
    iuavgadgetfactory.h \
    uavgadgetmanager/uavgadgetmanager.h \
    uavgadgetmanager/uavgadgetview.h \
    uavgadgetmanager/splitterorview.h \
    actionmanager/actioncontainer.h \
    actionmanager/actionmanager.h \
    actionmanager/command.h \
    actionmanager/actionmanager_p.h \
    actionmanager/command_p.h \
    actionmanager/actioncontainer_p.h \
    actionmanager/commandsfile.h \
    dialogs/settingsdialog.h \
    dialogs/shortcutsettings.h \
    dialogs/iwizard.h \
    dialogs/ioptionspage.h \
    icontext.h \
    icore.h \
    imode.h \
    ioutputpane.h \
    coreconstants.h \
    iversioncontrol.h \
    iview.h \
    icorelistener.h \
    versiondialog.h \
    core_global.h \
    basemode.h \
    baseview.h \
    coreplugin.h \
    variablemanager.h \
    threadmanager.h \
    modemanager.h \
    coreimpl.h \
    plugindialog.h \
    manhattanstyle.h \
    minisplitter.h \
    styleanimator.h \
    rightpane.h \
    sidebar.h \
    mimedatabase.h \
    settingsdatabase.h \
    eventfilteringmainwindow.h \
    connectionmanager.h \
    iconnection.h \
    iuavgadgetconfiguration.h \
    uavgadgetinstancemanager.h \
    uavgadgetoptionspagedecorator.h \
    uavgadgetdecorator.h \
    workspacesettings.h \
    uavconfiginfo.h \
    authorsdialog.h \
    iconfigurableplugin.h \
    telemetrymonitorwidget.h \
    dialogs/importsettings.h \
    boardmanager.h \
    iboardtype.h \
<<<<<<< HEAD
    idevice.h
=======
    globalmessaging.h \
    alarmsmonitorwidget.h
>>>>>>> 3a5ce3a8
FORMS += dialogs/settingsdialog.ui \
    dialogs/shortcutsettings.ui \
    generalsettings.ui \
    uavgadgetoptionspage.ui \
    workspacesettings.ui \
    dialogs/importsettings.ui
RESOURCES += core.qrc \
    fancyactionbar.qrc
unix:!macx { 
    images.files = images/abovegroundlabs_logo_*.png
    images.files = images/qtcreator_logo_*.png
    images.path = /share/pixmaps
    INSTALLS += images
}
OTHER_FILES += Core.pluginspec

include(gcsversioninfo.pri)<|MERGE_RESOLUTION|>--- conflicted
+++ resolved
@@ -67,12 +67,9 @@
     dialogs/importsettings.cpp \
     boardmanager.cpp \
     iboardtype.cpp \
-<<<<<<< HEAD
-    idevice.cpp
-=======
+    idevice.cpp \
     globalmessaging.cpp \
     alarmsmonitorwidget.cpp
->>>>>>> 3a5ce3a8
 HEADERS += mainwindow.h \
     tabpositionindicator.h \
     fancyactionbar.h \
@@ -137,12 +134,9 @@
     dialogs/importsettings.h \
     boardmanager.h \
     iboardtype.h \
-<<<<<<< HEAD
-    idevice.h
-=======
+    idevice.h \
     globalmessaging.h \
     alarmsmonitorwidget.h
->>>>>>> 3a5ce3a8
 FORMS += dialogs/settingsdialog.ui \
     dialogs/shortcutsettings.ui \
     generalsettings.ui \
