--- conflicted
+++ resolved
@@ -1,241 +1,123 @@
-<<<<<<< HEAD
-/**
- ******************************************************************************
- *
- * @file       debuggadgetwidget.cpp
- * @author     The OpenPilot Team, http://www.openpilot.org Copyright (C) 2010.
- * @addtogroup GCSPlugins GCS Plugins
- * @{
- * @addtogroup DebugGadgetPlugin Debug Gadget Plugin
- * @{
- * @brief A place holder gadget plugin 
- *****************************************************************************/
-/*
- * This program is free software; you can redistribute it and/or modify
- * it under the terms of the GNU General Public License as published by
- * the Free Software Foundation; either version 3 of the License, or
- * (at your option) any later version.
- *
- * This program is distributed in the hope that it will be useful, but
- * WITHOUT ANY WARRANTY; without even the implied warranty of MERCHANTABILITY
- * or FITNESS FOR A PARTICULAR PURPOSE. See the GNU General Public License
- * for more details.
- *
- * You should have received a copy of the GNU General Public License along
- * with this program; if not, write to the Free Software Foundation, Inc.,
- * 59 Temple Place, Suite 330, Boston, MA 02111-1307 USA
- */
-#include "debuggadgetwidget.h"
-
-#include <QDebug>
-#include <QStringList>
-#include <QtGui/QWidget>
-#include <QtGui/QTextEdit>
-#include <QtGui/QVBoxLayout>
-#include <QtGui/QPushButton>
-#include "qxtlogger.h"
-#include "debugengine.h"
-#include <QFile>
-#include <QFileDialog>
-#include <QMessageBox>
-#include <QScrollBar>
-#include <QTime>
-DebugGadgetWidget::DebugGadgetWidget(QWidget *parent) : QLabel(parent)
-{
-    m_config = new Ui_Form();
-    m_config->setupUi(this);
-    debugengine * de=new debugengine();
-    QxtLogger::getInstance()->addLoggerEngine("debugplugin", de);
-    connect(de,SIGNAL(dbgMsg(QString,QList<QVariant>)),this,SLOT(dbgMsg(QString,QList<QVariant>)));
-    connect(de,SIGNAL(dbgMsgError(QString,QList<QVariant>)),this,SLOT(dbgMsgError(QString,QList<QVariant>)));
-    connect(m_config->saveTofile,SIGNAL(clicked()),this,SLOT(saveLog()));
-    connect(m_config->clearLog,SIGNAL(clicked()),this,SLOT(clearLog()));
-}
-
-DebugGadgetWidget::~DebugGadgetWidget()
-{
-    // Do nothing
-}
-
-void DebugGadgetWidget::dbgMsg(const QString &level, const QList<QVariant> &msgs)
-{
-    m_config->plainTextEdit->setTextColor(Qt::red);
-
-        m_config->plainTextEdit->append(QString("%2[%0]%1").arg(level).arg(msgs[0].toString()).arg(QTime::currentTime().toString()));
-
-    QScrollBar *sb = m_config->plainTextEdit->verticalScrollBar();
-    sb->setValue(sb->maximum());
-}
-
-void DebugGadgetWidget::dbgMsgError(const QString &level, const QList<QVariant> &msgs)
-{
-    m_config->plainTextEdit->setTextColor(Qt::black);
-
-
-        m_config->plainTextEdit->append(QString("%2[%0]%1").arg(level).arg(msgs[0].toString()).arg(QTime::currentTime().toString()));
-
-    QScrollBar *sb = m_config->plainTextEdit->verticalScrollBar();
-    sb->setValue(sb->maximum());
-}
-
-void DebugGadgetWidget::saveLog()
-{
-    QString fileName = QFileDialog::getSaveFileName(0, tr("Save log File As"), "");
-    if (fileName.isEmpty()) {
-        return;
-    }
-
-    QFile file(fileName);
-    if (file.open(QIODevice::WriteOnly) &&
-            (file.write(m_config->plainTextEdit->toHtml().toAscii()) != -1)) {
-        file.close();
-    } else {
-        QMessageBox::critical(0,
-                              tr("Log Save"),
-                              tr("Unable to save log: ") + fileName,
-                              QMessageBox::Ok);
-        return;
-    }
-}
-
-void DebugGadgetWidget::clearLog()
-{
-    /*QString fileName = QFileDialog::getSaveFileName(0, tr("Save log File As"), "");
-    if (fileName.isEmpty()) {
-        return;
-    }
-
-    QFile file(fileName);
-    if (file.open(QIODevice::WriteOnly) &&
-            (file.write(m_config->plainTextEdit->toHtml().toAscii()) != -1)) {
-        file.close();
-    } else {
-        QMessageBox::critical(0,
-                              tr("Log Save"),
-                              tr("Unable to save log: ") + fileName,
-                              QMessageBox::Ok);
-        return;
-    }*/
-    m_config->plainTextEdit->clear();
-}
-=======
-/**
- ******************************************************************************
- *
- * @file       debuggadgetwidget.cpp
- * @author     The OpenPilot Team, http://www.openpilot.org Copyright (C) 2010.
- * @addtogroup GCSPlugins GCS Plugins
- * @{
- * @addtogroup DebugGadgetPlugin Debug Gadget Plugin
- * @{
- * @brief A place holder gadget plugin
- *****************************************************************************/
-/*
- * This program is free software; you can redistribute it and/or modify
- * it under the terms of the GNU General Public License as published by
- * the Free Software Foundation; either version 3 of the License, or
- * (at your option) any later version.
- *
- * This program is distributed in the hope that it will be useful, but
- * WITHOUT ANY WARRANTY; without even the implied warranty of MERCHANTABILITY
- * or FITNESS FOR A PARTICULAR PURPOSE. See the GNU General Public License
- * for more details.
- *
- * You should have received a copy of the GNU General Public License along
- * with this program; if not, write to the Free Software Foundation, Inc.,
- * 59 Temple Place, Suite 330, Boston, MA 02111-1307 USA
- */
-#include "debuggadgetwidget.h"
-
-#include <QDebug>
-#include <QStringList>
-#include <QWidget>
-#include <QTextEdit>
-#include <QVBoxLayout>
-#include <QPushButton>
-#include "debugengine.h"
-#include <QFile>
-#include <QFileDialog>
-#include <QMessageBox>
-#include <QScrollBar>
-#include <QTime>
-
-DebugGadgetWidget::DebugGadgetWidget(QWidget *parent) : QLabel(parent)
-{
-    m_config = new Ui_Form();
-    m_config->setupUi(this);
-    debugengine *de = debugengine::getInstance();
-
-    connect(de, SIGNAL(debug(QString)), this, SLOT(dbgMsgDebug(QString)),Qt::QueuedConnection);
-    connect(de, SIGNAL(warning(QString)), this, SLOT(dbgMsgWarning(QString)),Qt::QueuedConnection);
-    connect(de, SIGNAL(critical(QString)), this, SLOT(dbgMsgCritical(QString)),Qt::QueuedConnection);
-    connect(de, SIGNAL(fatal(QString)), this, SLOT(dbgMsgFatal(QString)),Qt::QueuedConnection);
-    connect(m_config->pushButton, SIGNAL(clicked()), this, SLOT(saveLog()));
-}
-
-DebugGadgetWidget::~DebugGadgetWidget()
-{
-    // Do nothing
-}
-
-void DebugGadgetWidget::dbgMsgDebug(QString msg)
-{
-    m_config->plainTextEdit->setTextColor(Qt::blue);
-
-    m_config->plainTextEdit->append(QString("%0[DEBUG]%1").arg(QTime::currentTime().toString()).arg(msg));
-
-    QScrollBar *sb = m_config->plainTextEdit->verticalScrollBar();
-    sb->setValue(sb->maximum());
-}
-
-void DebugGadgetWidget::dbgMsgWarning(QString msg)
-{
-    m_config->plainTextEdit->setTextColor(Qt::red);
-
-    m_config->plainTextEdit->append(QString("%0[WARNING]%1").arg(QTime::currentTime().toString()).arg(msg));
-
-    QScrollBar *sb = m_config->plainTextEdit->verticalScrollBar();
-    sb->setValue(sb->maximum());
-}
-
-void DebugGadgetWidget::dbgMsgCritical(QString msg)
-{
-    m_config->plainTextEdit->setTextColor(Qt::red);
-
-    m_config->plainTextEdit->append(QString("%0[CRITICAL]%1").arg(QTime::currentTime().toString()).arg(msg));
-
-    QScrollBar *sb = m_config->plainTextEdit->verticalScrollBar();
-    sb->setValue(sb->maximum());
-}
-
-void DebugGadgetWidget::dbgMsgFatal(QString msg)
-{
-    m_config->plainTextEdit->setTextColor(Qt::red);
-
-    m_config->plainTextEdit->append(QString("%0[FATAL]%1").arg(QTime::currentTime().toString()).arg(msg));
-
-    QScrollBar *sb = m_config->plainTextEdit->verticalScrollBar();
-    sb->setValue(sb->maximum());
-}
-
-void DebugGadgetWidget::saveLog()
-{
-    QString fileName = QFileDialog::getSaveFileName(0, tr("Save log File As"), "");
-
-    if (fileName.isEmpty()) {
-        return;
-    }
-
-    QFile file(fileName);
-    if (file.open(QIODevice::WriteOnly) &&
-        (file.write(m_config->plainTextEdit->toHtml().toLatin1()) != -1)) {
-        file.close();
-    } else {
-        QMessageBox::critical(0,
-                              tr("Log Save"),
-                              tr("Unable to save log: ") + fileName,
-                              QMessageBox::Ok);
-        return;
-    }
-}
->>>>>>> 60051d7a
+/**
+ ******************************************************************************
+ *
+ * @file       debuggadgetwidget.cpp
+ * @author     The OpenPilot Team, http://www.openpilot.org Copyright (C) 2010.
+ * @addtogroup GCSPlugins GCS Plugins
+ * @{
+ * @addtogroup DebugGadgetPlugin Debug Gadget Plugin
+ * @{
+ * @brief A place holder gadget plugin
+ *****************************************************************************/
+/*
+ * This program is free software; you can redistribute it and/or modify
+ * it under the terms of the GNU General Public License as published by
+ * the Free Software Foundation; either version 3 of the License, or
+ * (at your option) any later version.
+ *
+ * This program is distributed in the hope that it will be useful, but
+ * WITHOUT ANY WARRANTY; without even the implied warranty of MERCHANTABILITY
+ * or FITNESS FOR A PARTICULAR PURPOSE. See the GNU General Public License
+ * for more details.
+ *
+ * You should have received a copy of the GNU General Public License along
+ * with this program; if not, write to the Free Software Foundation, Inc.,
+ * 59 Temple Place, Suite 330, Boston, MA 02111-1307 USA
+ */
+#include "debuggadgetwidget.h"
+
+#include <QDebug>
+#include <QStringList>
+#include <QWidget>
+#include <QTextEdit>
+#include <QVBoxLayout>
+#include <QPushButton>
+#include "debugengine.h"
+#include <QFile>
+#include <QFileDialog>
+#include <QMessageBox>
+#include <QScrollBar>
+#include <QTime>
+
+DebugGadgetWidget::DebugGadgetWidget(QWidget *parent) : QLabel(parent)
+{
+    m_config = new Ui_Form();
+    m_config->setupUi(this);
+    debugengine *de = debugengine::getInstance();
+
+    connect(de, SIGNAL(debug(QString)), this, SLOT(dbgMsgDebug(QString)),Qt::QueuedConnection);
+    connect(de, SIGNAL(warning(QString)), this, SLOT(dbgMsgWarning(QString)),Qt::QueuedConnection);
+    connect(m_config->saveTofile,SIGNAL(clicked()),this,SLOT(saveLog()));
+    connect(m_config->clearLog,SIGNAL(clicked()),this,SLOT(clearLog()));
+}
+
+DebugGadgetWidget::~DebugGadgetWidget()
+{
+    // Do nothing
+}
+
+void DebugGadgetWidget::dbgMsgDebug(QString msg)
+{
+    m_config->plainTextEdit->setTextColor(Qt::blue);
+
+    m_config->plainTextEdit->append(QString("%0[DEBUG]%1").arg(QTime::currentTime().toString()).arg(msg));
+
+    QScrollBar *sb = m_config->plainTextEdit->verticalScrollBar();
+    sb->setValue(sb->maximum());
+}
+
+void DebugGadgetWidget::dbgMsgWarning(QString msg)
+{
+    m_config->plainTextEdit->setTextColor(Qt::red);
+
+    m_config->plainTextEdit->append(QString("%0[WARNING]%1").arg(QTime::currentTime().toString()).arg(msg));
+
+    QScrollBar *sb = m_config->plainTextEdit->verticalScrollBar();
+    sb->setValue(sb->maximum());
+}
+
+void DebugGadgetWidget::dbgMsgCritical(QString msg)
+{
+    m_config->plainTextEdit->setTextColor(Qt::red);
+
+    m_config->plainTextEdit->append(QString("%0[CRITICAL]%1").arg(QTime::currentTime().toString()).arg(msg));
+
+    QScrollBar *sb = m_config->plainTextEdit->verticalScrollBar();
+    sb->setValue(sb->maximum());
+}
+
+void DebugGadgetWidget::dbgMsgFatal(QString msg)
+{
+    m_config->plainTextEdit->setTextColor(Qt::red);
+
+    m_config->plainTextEdit->append(QString("%0[FATAL]%1").arg(QTime::currentTime().toString()).arg(msg));
+
+    QScrollBar *sb = m_config->plainTextEdit->verticalScrollBar();
+    sb->setValue(sb->maximum());
+}
+
+void DebugGadgetWidget::saveLog()
+{
+    QString fileName = QFileDialog::getSaveFileName(0, tr("Save log File As"), "");
+
+    if (fileName.isEmpty()) {
+        return;
+    }
+
+    QFile file(fileName);
+    if (file.open(QIODevice::WriteOnly) &&
+        (file.write(m_config->plainTextEdit->toHtml().toLatin1()) != -1)) {
+        file.close();
+    } else {
+        QMessageBox::critical(0,
+                              tr("Log Save"),
+                              tr("Unable to save log: ") + fileName,
+                              QMessageBox::Ok);
+        return;
+    }
+}
+
+void DebugGadgetWidget::clearLog()
+{
+    m_config->plainTextEdit->clear();
+}