<<<<<<< HEAD
TEMPLATE = lib
TARGET = Welcome
QT += network declarative
CONFIG       += plugin
include(../../openpilotgcsplugin.pri)
include(welcome_dependencies.pri)

HEADERS += welcomeplugin.h \
    welcomemode.h \
    welcome_global.h
SOURCES += welcomeplugin.cpp \
    welcomemode.cpp \

RESOURCES += welcome.qrc
DEFINES += WELCOME_LIBRARY
OTHER_FILES += Welcome.pluginspec \
    welcome.json
=======
TEMPLATE = lib
TARGET = Welcome
QT += network declarative

include(../../taulabsgcsplugin.pri)
include(welcome_dependencies.pri)

HEADERS += welcomeplugin.h \
    welcomemode.h \
    welcome_global.h
SOURCES += welcomeplugin.cpp \
    welcomemode.cpp \

RESOURCES += welcome.qrc
DEFINES += WELCOME_LIBRARY
OTHER_FILES += Welcome.pluginspec
>>>>>>> 8603655f
<|MERGE_RESOLUTION|>--- conflicted
+++ resolved
@@ -1,9 +1,8 @@
-<<<<<<< HEAD
 TEMPLATE = lib
 TARGET = Welcome
 QT += network declarative
 CONFIG       += plugin
-include(../../openpilotgcsplugin.pri)
+include(../../taulabsgcsplugin.pri)
 include(welcome_dependencies.pri)
 
 HEADERS += welcomeplugin.h \
@@ -15,22 +14,4 @@
 RESOURCES += welcome.qrc
 DEFINES += WELCOME_LIBRARY
 OTHER_FILES += Welcome.pluginspec \
-    welcome.json
-=======
-TEMPLATE = lib
-TARGET = Welcome
-QT += network declarative
-
-include(../../taulabsgcsplugin.pri)
-include(welcome_dependencies.pri)
-
-HEADERS += welcomeplugin.h \
-    welcomemode.h \
-    welcome_global.h
-SOURCES += welcomeplugin.cpp \
-    welcomemode.cpp \
-
-RESOURCES += welcome.qrc
-DEFINES += WELCOME_LIBRARY
-OTHER_FILES += Welcome.pluginspec
->>>>>>> 8603655f
+    welcome.json