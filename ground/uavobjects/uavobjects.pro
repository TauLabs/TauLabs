--- conflicted
+++ resolved
@@ -59,11 +59,7 @@
 
     uavobjects.commands += cd ../../uavobject-synthetics &&
     uavobjects.commands += ../ground/uavobjgenerator/uavobjgenerator
-<<<<<<< HEAD
-    uavobjects.commands += -gcs -flight -python -matlab ../shared/uavobjectdefinition ../.. &&
-=======
     uavobjects.commands += -gcs -flight -matlab ../../shared/uavobjectdefinition ../.. &&
->>>>>>> 3706de26
 
     uavobjects.commands += cd ../ground/gcs &&
     uavobjects.commands += $(QMAKE) gcs.pro
